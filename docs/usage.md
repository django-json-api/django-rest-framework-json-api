
# Usage

The DJA package implements a custom renderer, parser, exception handler, query filter backends, and
pagination. To get started enable the pieces in `settings.py` that you want to use.

Many features of the [JSON:API](http://jsonapi.org/format) format standard have been implemented using
Mixin classes in `serializers.py`.
The easiest way to make use of those features is to import ModelSerializer variants
from `rest_framework_json_api` instead of the usual `rest_framework`

### Configuration
We suggest that you copy the settings block below and modify it if necessary.
``` python
REST_FRAMEWORK = {
    'PAGE_SIZE': 10,
    'EXCEPTION_HANDLER': 'rest_framework_json_api.exceptions.exception_handler',
    'DEFAULT_PAGINATION_CLASS':
        'rest_framework_json_api.pagination.PageNumberPagination',
    'DEFAULT_PARSER_CLASSES': (
        'rest_framework_json_api.parsers.JSONParser',
        'rest_framework.parsers.FormParser',
        'rest_framework.parsers.MultiPartParser'
    ),
    'DEFAULT_RENDERER_CLASSES': (
        'rest_framework_json_api.renderers.JSONRenderer',
        # If you're performance testing, you will want to use the browseable API
        # without forms, as the forms can generate their own queries.
        # If performance testing, enable:
        # 'example.utils.BrowsableAPIRendererWithoutForms',
        # Otherwise, to play around with the browseable API, enable:
        'rest_framework.renderers.BrowsableAPIRenderer'
    ),
    'DEFAULT_METADATA_CLASS': 'rest_framework_json_api.metadata.JSONAPIMetadata',
    'DEFAULT_FILTER_BACKENDS': (
        'rest_framework_json_api.filters.JSONAPIOrderingFilter',
<<<<<<< HEAD
        'rest_framework_json_api.filters.DjangoFilterBackend',
=======
        'rest_framework_json_api.django_filters.DjangoFilterBackend',
>>>>>>> 5de570cf
    ),
    'TEST_REQUEST_RENDERER_CLASSES': (
        'rest_framework_json_api.renderers.JSONRenderer',
    ),
    'TEST_REQUEST_DEFAULT_FORMAT': 'vnd.api+json'
}

JSON_API_STANDARD_PAGINATION = True
```

### Pagination

DJA pagination is based on [DRF pagination](https://www.django-rest-framework.org/api-guide/pagination/).

When pagination is enabled, the renderer will return a `meta` object with
record count and a `links` object with the next, previous, first, and last links.

Optional query parameters can also be provided to customize the page size or offset limit.

#### Configuring the Pagination Style

Pagination style can be set on a particular viewset with the `pagination_class` attribute or by default for all viewsets
by setting `REST_FRAMEWORK['DEFAULT_PAGINATION_CLASS']` and by setting `REST_FRAMEWORK['PAGE_SIZE']`.

You can configure fixed values for the page size or limit -- or allow the client to choose the size or limit
via query parameters.

You should also set `JSON_API_STANDARD_PAGINATION=True` in order to get up to date JSON:API-style default
query parameters and pagination size limits. The default value (False) sets deprecated values that will
be eliminated in the future. See below.

Two pagination classes are available:
- `PageNumberPagination` breaks a response up into pages that start at a given page number with a given size
  (number of items per page). It can be configured with the following attributes:
  - `page_size` (default `REST_FRAMEWORK['PAGE_SIZE']`) number of items per page.
  - `max_page_size` (default `100`) enforces an upper bound on the page size.
     Set it to `None` if you don't want to enforce an upper bound.
  - `page_query_param` (if `JSON_API_STANDARD_PAGINATION is True`: `page[number]` otherwise `page`) is the query
     parameter for the page number.
  - `page_size_query_param` (if `JSON_API_STANDARD_PAGINATION is True`: `page[size]` otherwise `page_size`) is the
     query parameter for the page size. No more than `max_page_size` items will be returned.
     Set this to `None` if you don't want to allow the client to specify the size.
- `LimitOffsetPagination` breaks a response up into pages that start from an item's offset in the viewset for
  a given number of items (the limit).
  It can be configured with the following attributes:
  - `default_limit` (default `REST_FRAMEWORK['PAGE_SIZE']`) is the number of items per page.
  - `offset_query_param` (default `page[offset]`) is the query parameter that sets the offset (item number) to return.
  - `limit_query_param` (default `page[limit]`) is the query parameter that sets the limit (number of items per page).
     No more than `max_limit` items will be returned.
  - `max_limit` (if `JSON_API_STANDARD_PAGINATION is True`: `100` otherwise `None`) enforces an upper bound on the
     limit. Set it to `None` if you don't want to enforce an upper bound.

These examples show how to configure the parameters to use non-standard names and different limits:

```python
from rest_framework_json_api.pagination import PageNumberPagination, LimitOffsetPagination

class MyPagePagination(PageNumberPagination):
    page_query_param = 'page_number'
    page_size_query_param = 'page_length'
    page_size = 3
    max_page_size = 1000

class MyLimitPagination(LimitOffsetPagination):
    offset_query_param = 'offset'
    limit_query_param = 'limit'
    default_limit = 3
    max_limit = None
```

### Filter Backends

_There are several anticipated JSON:API-specific filter backends in development. The first two are described below._

#### `JSONAPIOrderingFilter`
`JSONAPIOrderingFilter` implements the [JSON:API `sort`](http://jsonapi.org/format/#fetching-sorting) and uses
DRF's [ordering filter](http://django-rest-framework.readthedocs.io/en/latest/api-guide/filtering/#orderingfilter).

Per the JSON:API specification, "If the server does not support sorting as specified in the query parameter `sort`,
it **MUST** return `400 Bad Request`." For example, for `?sort=abc,foo,def` where `foo` is a valid
field name and the other two are not valid:
```json
{
    "errors": [
        {
            "detail": "invalid sort parameters: abc,def",
            "source": {
                "pointer": "/data"
            },
            "status": "400"
        }
    ]
}
```

If you want to silently ignore bad sort fields, just use `rest_framework.filters.OrderingFilter` and set
`ordering_param` to `sort`.

#### `DjangoFilterBackend`
`DjangoFilterBackend` implements a Django ORM-style [JSON:API `filter`](http://jsonapi.org/format/#fetching-filtering)
using the [django-filter](https://django-filter.readthedocs.io/) package.

This filter is not part of the JSON:API standard per-se, other than the requirement
to use the `filter` keyword: It is an optional implementation of a style of
filtering in which each filter is an ORM expression as implemented by
`DjangoFilterBackend` and seems to be in alignment with an interpretation of the
[JSON:API _recommendations_](http://jsonapi.org/recommendations/#filtering), including relationship
chaining.

Filters can be:
- A resource field equality test:
    `?filter[qty]=123`
- Apply other [field lookup](https://docs.djangoproject.com/en/stable/ref/models/querysets/#field-lookups) operators:
    `?filter[name.icontains]=bar` or `?filter[name.isnull]=true`
- Membership in a list of values:
    `?filter[name.in]=abc,123,zzz (name in ['abc','123','zzz'])`
- Filters can be combined for intersection (AND):
    `?filter[qty]=123&filter[name.in]=abc,123,zzz&filter[...]`
- A related resource path can be used:
    `?filter[inventory.item.partNum]=123456` (where `inventory.item` is the relationship path)

If you are also using [`rest_framework.filters.SearchFilter`](https://django-rest-framework.readthedocs.io/en/latest/api-guide/filtering/#searchfilter)
(which performs single parameter searchs across multiple fields) you'll want to customize the name of the query
parameter for searching to make sure it doesn't conflict with a field name defined in the filterset.
The recommended value is: `search_param="filter[search]"` but just make sure it's
<<<<<<< HEAD
`filter[_something_]` to comply with the JSON:API spec requirement to use the filter
=======
`filter[_something_]` to comply with the jsonapi spec requirement to use the filter
>>>>>>> 5de570cf
keyword. The default is "search" unless overriden.

The filter returns a `400 Bad Request` error for invalid filter query parameters as in this example
for `GET http://127.0.0.1:8000/nopage-entries?filter[bad]=1`:
```json
{
    "errors": [
        {
            "detail": "invalid filter[bad]",
            "source": {
                "pointer": "/data"
            },
            "status": "400"
        }
    ]
}
```

#### Configuring Filter Backends

You can configure the filter backends either by setting the `REST_FRAMEWORK['DEFAULT_FILTER_BACKENDS']` as shown
in the [example settings](#configuration) or individually add them as `.filter_backends` View attributes:
 
 ```python
from rest_framework_json_api import filters
from rest_framework_json_api import django_filters

class MyViewset(ModelViewSet):
    queryset = MyModel.objects.all()
    serializer_class = MyModelSerializer
<<<<<<< HEAD
    filter_backends = (filters.JSONAPIOrderingFilter, filters.DjangoFilterBackend,)
=======
    filter_backends = (filters.JSONAPIOrderingFilter, django_filters.DjangoFilterBackend,)
>>>>>>> 5de570cf
```


### Performance Testing

If you are trying to see if your viewsets are configured properly to optimize performance,
it is preferable to use `example.utils.BrowsableAPIRendererWithoutForms` instead of the default `BrowsableAPIRenderer`
to remove queries introduced by the forms themselves.

### Serializers

It is recommended to import the base serializer classes from this package
rather than from vanilla DRF. For example,

```python
from rest_framework_json_api import serializers

class MyModelSerializer(serializers.ModelSerializer):
    # ...
```

### Setting the resource_name

You may manually set the `resource_name` property on views, serializers, or
models to specify the `type` key in the json output. In the case of setting the
`resource_name` property for models you must include the property inside a
`JSONAPIMeta` class on the model. It is automatically set for you as the plural
of the view or model name except on resources that do not subclass
`rest_framework.viewsets.ModelViewSet`:


Example - `resource_name` on View:
``` python
class Me(generics.GenericAPIView):
    """
    Current user's identity endpoint.

    GET /me
    """
    resource_name = 'users'
    serializer_class = identity_serializers.IdentitySerializer
    allowed_methods = ['GET']
    permission_classes = (permissions.IsAuthenticated, )
```
If you set the `resource_name` property on the object to `False` the data
will be returned without modification.


Example - `resource_name` on Model:
``` python
class Me(models.Model):
    """
    A simple model
    """
    name = models.CharField(max_length=100)

    class JSONAPIMeta:
        resource_name = "users"
```
If you set the `resource_name` on a combination of model, serializer, or view
in the same hierarchy, the name will be resolved as following: view >
serializer > model. (Ex: A view `resource_name` will always override a
`resource_name` specified on a serializer or model). Setting the `resource_name`
on the view should be used sparingly as serializers and models are shared between
multiple endpoints. Setting the `resource_name` on views may result in a different
`type` being set depending on which endpoint the resource is fetched from.


### Inflecting object and relation keys

This package includes the ability (off by default) to automatically convert [json
api field names](http://jsonapi.org/format/#document-resource-object-fields) of requests and responses from the python/rest_framework's preferred underscore to
a format of your choice. To hook this up include the following setting in your
project settings:

``` python
JSON_API_FORMAT_FIELD_NAMES = 'dasherize'
```

Possible values:

* dasherize
* camelize (first letter is lowercase)
* capitalize (camelize but with first letter uppercase)
* underscore

Note: due to the way the inflector works `address_1` can camelize to `address1`
on output but it cannot convert `address1` back to `address_1` on POST or PUT. Keep
this in mind when naming fields with numbers in them.


Example - Without format conversion:
``` js
{
    "data": [{
        "type": "identities",
        "id": 3,
        "attributes": {
            "username": "john",
            "first_name": "John",
            "last_name": "Coltrane",
            "full_name": "John Coltrane"
        },
    }],
    "meta": {
        "pagination": {
          "count": 20
        }
    }
}
```

Example - With format conversion set to `dasherize`:
``` js
{
    "data": [{
        "type": "identities",
        "id": 3,
        "attributes": {
            "username": "john",
            "first-name": "John",
            "last-name": "Coltrane",
            "full-name": "John Coltrane"
        },
    }],
    "meta": {
        "pagination": {
          "count": 20
        }
    }
}
```

#### Types

A similar option to JSON\_API\_FORMAT\_KEYS can be set for the types:

``` python
JSON_API_FORMAT_TYPES = 'dasherize'
```

Example without format conversion:

``` js
{
	"data": [{
        "type": "blog_identity",
        "id": 3,
        "attributes": {
                ...
        },
        "relationships": {
            "home_town": {
                "data": [{
                    "type": "home_town",
                    "id": 3
                }]
            }
        }
    }]
}
```

When set to dasherize:


``` js
{
	"data": [{
        "type": "blog-identity",
        "id": 3,
        "attributes": {
                ...
        },
        "relationships": {
            "home_town": {
                "data": [{
                    "type": "home-town",
                    "id": 3
                }]
            }
        }
    }]
}
```
It is also possible to pluralize the types like so:

```python
JSON_API_PLURALIZE_TYPES = True
```
Example without pluralization:

``` js
{
	"data": [{
        "type": "identity",
        "id": 3,
        "attributes": {
                ...
        },
        "relationships": {
            "home_towns": {
                "data": [{
                    "type": "home_town",
                    "id": 3
                }]
            }
        }
    }]
}
```

When set to pluralize:


``` js
{
	"data": [{
        "type": "identities",
        "id": 3,
        "attributes": {
                ...
        },
        "relationships": {
            "home_towns": {
                "data": [{
                    "type": "home_towns",
                    "id": 3
                }]
            }
        }
    }]
}
```

### Related fields

#### ResourceRelatedField

Because of the additional structure needed to represent relationships in JSON
API, this package provides the `ResourceRelatedField` for serializers, which
works similarly to `PrimaryKeyRelatedField`. By default,
`rest_framework_json_api.serializers.ModelSerializer` will use this for
related fields automatically. It can be instantiated explicitly as in the
following example:

```python
from rest_framework_json_api import serializers
from rest_framework_json_api.relations import ResourceRelatedField

from myapp.models import Order, LineItem, Customer


class OrderSerializer(serializers.ModelSerializer):
    class Meta:
        model = Order

    line_items = ResourceRelatedField(
        queryset=LineItem.objects,
        many=True  # necessary for M2M fields & reverse FK fields
    )

    customer = ResourceRelatedField(
        queryset=Customer.objects  # queryset argument is required
    )                              # except when read_only=True

```

In the [JSON:API spec](http://jsonapi.org/format/#document-resource-objects),
relationship objects contain links to related objects. To make this work
on a serializer we need to tell the `ResourceRelatedField` about the
corresponding view. Use the `HyperlinkedModelSerializer` and instantiate
the `ResourceRelatedField` with the relevant keyword arguments:

```python
from rest_framework_json_api import serializers
from rest_framework_json_api.relations import ResourceRelatedField

from myapp.models import Order, LineItem, Customer


class OrderSerializer(serializers.HyperlinkedModelSerializer):
    class Meta:
        model = Order

    line_items = ResourceRelatedField(
        queryset=LineItem.objects,
        many=True,
        related_link_view_name='order-lineitems-list',
        related_link_url_kwarg='order_pk',
        self_link_view_name='order_relationships'
    )

    customer = ResourceRelatedField(
        queryset=Customer.objects,
        related_link_view_name='order-customer-detail',
        related_link_url_kwarg='order_pk',
        self_link_view_name='order-relationships'
    )
```

* `related_link_view_name` is the name of the route for the related
view.

* `related_link_url_kwarg` is the keyword argument that will be passed
to the view that identifies the 'parent' object, so that the results
can be filtered to show only those objects related to the 'parent'.

* `self_link_view_name` is the name of the route for the `RelationshipView`
(see below).

In this example, `reverse('order-lineitems-list', kwargs={'order_pk': 3}`
should resolve to something like `/orders/3/lineitems`, and that route
should instantiate a view or viewset for `LineItem` objects that accepts
a keyword argument `order_pk`. The
[drf-nested-routers](https://github.com/alanjds/drf-nested-routers) package
is useful for defining such nested routes in your urlconf.

The corresponding viewset for the `line-items-list` route in the above example
might look like the following. Note that in the typical use case this would be
the same viewset used for the `/lineitems` endpoints; when accessed through
the nested route `/orders/<order_pk>/lineitems` the queryset is filtered using
the `order_pk` keyword argument to include only the lineitems related to the
specified order.

```python
from rest_framework import viewsets

from myapp.models import LineItem
from myapp.serializers import LineItemSerializer


class LineItemViewSet(viewsets.ModelViewSet):
    queryset = LineItem.objects
    serializer_class = LineItemSerializer

    def get_queryset(self):
        queryset = super(LineItemViewSet, self).get_queryset()

        # if this viewset is accessed via the 'order-lineitems-list' route,
        # it wll have been passed the `order_pk` kwarg and the queryset
        # needs to be filtered accordingly; if it was accessed via the
        # unnested '/lineitems' route, the queryset should include all LineItems
        if 'order_pk' in self.kwargs:
            order_pk = self.kwargs['order_pk']
            queryset = queryset.filter(order__pk=order_pk)

        return queryset
```

#### HyperlinkedRelatedField

`HyperlinkedRelatedField` has same functionality as `ResourceRelatedField` but does
not render `data`. Use this in case you only need links of relationships and want to lower payload
and increase performance.

#### Related urls

There is a nice way to handle "related" urls like `/orders/3/lineitems/` or `/orders/3/customer/`.
All you need is just add to `urls.py`:
```python
url(r'^orders/(?P<pk>[^/.]+)/$',
        OrderViewSet.as_view({'get': 'retrieve'}),
        name='order-detail'),
url(r'^orders/(?P<pk>[^/.]+)/(?P<related_field>\w+)/$',
        OrderViewSet.as_view({'get': 'retrieve_related'}),
        name='order-related'),
```
Make sure that RelatedField declaration has `related_link_url_kwarg='pk'` or simply skipped (will be set by default):
```python
    line_items = ResourceRelatedField(
        queryset=LineItem.objects,
        many=True,
        related_link_view_name='order-related',
        related_link_url_kwarg='pk',
        self_link_view_name='order-relationships'
    )

    customer = ResourceRelatedField(
        queryset=Customer.objects,
        related_link_view_name='order-related',
        self_link_view_name='order-relationships'
    )
```
And, the most important part - declare serializer for each related entity:
```python
class OrderSerializer(serializers.HyperlinkedModelSerializer):
    ...
    related_serializers = {
        'customer': 'example.serializers.CustomerSerializer',
        'line_items': 'example.serializers.LineItemSerializer'
    }
```
Or, if you already have `included_serializers` declared and your `related_serializers` look the same, just skip it:
```python
class OrderSerializer(serializers.HyperlinkedModelSerializer):
    ...
    included_serializers = {
        'customer': 'example.serializers.CustomerSerializer',
        'line_items': 'example.serializers.LineItemSerializer'
    }
```

### RelationshipView
`rest_framework_json_api.views.RelationshipView` is used to build
relationship views (see the
[JSON:API spec](http://jsonapi.org/format/#fetching-relationships)).
The `self` link on a relationship object should point to the corresponding
relationship view.

The relationship view is fairly simple because it only serializes
[Resource Identifier Objects](http://jsonapi.org/format/#document-resource-identifier-objects)
rather than full resource objects. In most cases the following is sufficient:

```python
from rest_framework_json_api.views import RelationshipView

from myapp.models import Order


class OrderRelationshipView(RelationshipView):
    queryset = Order.objects

```

The urlconf would need to contain a route like the following:

```python
url(
    regex=r'^orders/(?P<pk>[^/.]+)/relationships/(?P<related_field>[^/.]+)$',
    view=OrderRelationshipView.as_view(),
    name='order-relationships'
)
```

The `related_field` kwarg specifies which relationship to use, so
if we are interested in the relationship represented by the related
model field `Order.line_items` on the Order with pk 3, the url would be
`/orders/3/relationships/line_items`. On `HyperlinkedModelSerializer`, the
`ResourceRelatedField` will construct the url based on the provided
`self_link_view_name` keyword argument, which should match the `name=`
provided in the urlconf, and will use the name of the field for the
`related_field` kwarg.
Also we can override `related_field` in the url. Let's say we want the url to be:
`/order/3/relationships/order_items` - all we need to do is just add `field_name_mapping`
dict to the class:
```python
field_name_mapping = {
        'line_items': 'order_items'
    }
```


### Working with polymorphic resources

Polymorphic resources allow you to use specialized subclasses without requiring
special endpoints to expose the specialized versions. For example, if you had a
`Project` that could be either an `ArtProject` or a `ResearchProject`, you can
have both kinds at the same URL.

DJA tests its polymorphic support against [django-polymorphic](https://django-polymorphic.readthedocs.io/en/stable/).
The polymorphic feature should also work with other popular libraries like
django-polymodels or django-typed-models.

#### Writing polymorphic resources

A polymorphic endpoint can be set up if associated with a polymorphic serializer.
A polymorphic serializer takes care of (de)serializing the correct instances types and can be defined like this:

```python
class ProjectSerializer(serializers.PolymorphicModelSerializer):
    polymorphic_serializers = [ArtProjectSerializer, ResearchProjectSerializer]

    class Meta:
        model = models.Project
```

It must inherit from `serializers.PolymorphicModelSerializer` and define the `polymorphic_serializers` list.
This attribute defines the accepted resource types.


Polymorphic relations can also be handled with `relations.PolymorphicResourceRelatedField` like this:

```python
class CompanySerializer(serializers.ModelSerializer):
    current_project = relations.PolymorphicResourceRelatedField(
        ProjectSerializer, queryset=models.Project.objects.all())
    future_projects = relations.PolymorphicResourceRelatedField(
        ProjectSerializer, queryset=models.Project.objects.all(), many=True)

    class Meta:
        model = models.Company
```

They must be explicitly declared with the `polymorphic_serializer` (first positional argument) correctly defined.
It must be a subclass of `serializers.PolymorphicModelSerializer`.

<div class="warning">
    <strong>Note:</strong>
    Polymorphic resources are not compatible with
    <code class="docutils literal">
        <span class="pre">resource_name</span>
    </code>
    defined on the view.
</div>

### Meta

You may add metadata to the rendered json in two different ways: `meta_fields` and `get_root_meta`.

On any `rest_framework_json_api.serializers.ModelSerializer` you may add a `meta_fields`
property to the `Meta` class. This behaves in the same manner as the default
`fields` property and will cause `SerializerMethodFields` or model values to be
added to the `meta` object within the same `data` as the serializer.

To add metadata to the top level `meta` object add:

``` python
def get_root_meta(self, resource, many):
    if many:
      # Dealing with a list request
      return {
          'size': len(resource)
      }
    else:
      # Dealing with a detail request
      return {
        'foo': 'bar'
      }
```
to the serializer. It must return a dict and will be merged with the existing top level `meta`.

To access metadata in incoming requests, the `JSONParser` will add the metadata under a top level `_meta` key in the parsed data dictionary. For instance, to access meta data from a `serializer` object, you may use `serializer.initial_data.get("_meta")`. To customize the `_meta` key, see [here](api.md).

### Links

Adding `url` to `fields` on a serializer will add a `self` link to the `links` key.

Related links will be created automatically when using the Relationship View.

### Included

JSON API can include additional resources in a single network request.
The specification refers to this feature as
[Compound Documents](http://jsonapi.org/format/#document-compound-documents).
Compound Documents can reduce the number of network requests
which can lead to a better performing web application.
To accomplish this,
the specification permits a top level `included` key.
The list of content within this key are the extra resources
that are related to the primary resource.

To make a Compound Document,
you need to modify your `ModelSerializer`.
The two required additions are `included_resources`
and `included_serializers`.

For example,
suppose you are making an app to go on quests,
and you would like to fetch your chosen knight
along with the quest.
You could accomplish that with:

```python
class KnightSerializer(serializers.ModelSerializer):
    class Meta:
        model = Knight
        fields = ('id', 'name', 'strength', 'dexterity', 'charisma')


class QuestSerializer(serializers.ModelSerializer):
    included_serializers = {
        'knight': KnightSerializer,
    }

    class Meta:
        model = Quest
        fields = ('id', 'title', 'reward', 'knight')

    class JSONAPIMeta:
        included_resources = ['knight']
```

`included_resources` informs DJA of **what** you would like to include.
`included_serializers` tells DJA **how** you want to include it.

#### Performance improvements

Be aware that using included resources without any form of prefetching **WILL HURT PERFORMANCE** as it will introduce m\*(n+1) queries.

A viewset helper was designed to allow for greater flexibility and it is automatically available when subclassing
`rest_framework_json_api.views.ModelViewSet`:
```python
from rest_framework_json_api import views

# When MyViewSet is called with ?include=author it will dynamically prefetch author and author.bio
class MyViewSet(views.ModelViewSet):
    queryset = Book.objects.all()
    prefetch_for_includes = {
        '__all__': [],
        'author': ['author', 'author__bio'],
        'category.section': ['category']
    }
```

An additional convenience DJA class exists for read-only views, just as it does in DRF.
```python
from rest_framework_json_api import views

class MyReadOnlyViewSet(views.ReadOnlyModelViewSet):
    # ...
```

The special keyword `__all__` can be used to specify a prefetch which should be done regardless of the include, similar to making the prefetch yourself on the QuerySet.

Using the helper to prefetch, rather than attempting to minimise queries via select_related might give you better performance depending on the characteristics of your data and database.

For example:

If you have a single model, e.g. Book, which has four relations e.g. Author, Publisher, CopyrightHolder, Category.

To display 25 books and related models, you would need to either do:

a) 1 query via selected_related, e.g. SELECT * FROM books LEFT JOIN author LEFT JOIN publisher LEFT JOIN CopyrightHolder LEFT JOIN Category

b) 4 small queries via prefetch_related.

If you have 1M books, 50k authors, 10k categories, 10k copyrightholders
in the select_related scenario, you've just created a in-memory table
with 1e18 rows which will likely exhaust any available memory and
slow your database to crawl.

The prefetch_related case will issue 4 queries, but they will be small and fast queries.
<!--
### Relationships
### Errors
--><|MERGE_RESOLUTION|>--- conflicted
+++ resolved
@@ -34,11 +34,7 @@
     'DEFAULT_METADATA_CLASS': 'rest_framework_json_api.metadata.JSONAPIMetadata',
     'DEFAULT_FILTER_BACKENDS': (
         'rest_framework_json_api.filters.JSONAPIOrderingFilter',
-<<<<<<< HEAD
-        'rest_framework_json_api.filters.DjangoFilterBackend',
-=======
         'rest_framework_json_api.django_filters.DjangoFilterBackend',
->>>>>>> 5de570cf
     ),
     'TEST_REQUEST_RENDERER_CLASSES': (
         'rest_framework_json_api.renderers.JSONRenderer',
@@ -164,11 +160,7 @@
 (which performs single parameter searchs across multiple fields) you'll want to customize the name of the query
 parameter for searching to make sure it doesn't conflict with a field name defined in the filterset.
 The recommended value is: `search_param="filter[search]"` but just make sure it's
-<<<<<<< HEAD
 `filter[_something_]` to comply with the JSON:API spec requirement to use the filter
-=======
-`filter[_something_]` to comply with the jsonapi spec requirement to use the filter
->>>>>>> 5de570cf
 keyword. The default is "search" unless overriden.
 
 The filter returns a `400 Bad Request` error for invalid filter query parameters as in this example
@@ -199,11 +191,7 @@
 class MyViewset(ModelViewSet):
     queryset = MyModel.objects.all()
     serializer_class = MyModelSerializer
-<<<<<<< HEAD
-    filter_backends = (filters.JSONAPIOrderingFilter, filters.DjangoFilterBackend,)
-=======
     filter_backends = (filters.JSONAPIOrderingFilter, django_filters.DjangoFilterBackend,)
->>>>>>> 5de570cf
 ```
 
 
