--- conflicted
+++ resolved
@@ -33,15 +33,9 @@
     ),
     'DEFAULT_METADATA_CLASS': 'rest_framework_json_api.metadata.JSONAPIMetadata',
     'DEFAULT_FILTER_BACKENDS': (
-<<<<<<< HEAD
-        'rest_framework_json_api.filters.JSONAPIQueryValidationFilter',
-        'rest_framework_json_api.filters.JSONAPIOrderingFilter',
-        'rest_framework_json_api.filters.JSONAPIDjangoFilter',
-=======
         'rest_framework_json_api.filters.OrderingFilter',
         'rest_framework_json_api.django_filters.DjangoFilterBackend',
         'rest_framework.filters.SearchFilter',
->>>>>>> 5d98c0bb
     ),
     'SEARCH_PARAM': 'filter[search]',
     'TEST_REQUEST_RENDERER_CLASSES': (
@@ -110,12 +104,8 @@
 
 ### Filter Backends
 
-<<<<<<< HEAD
-_There are several anticipated JSON:API-specific filter backends in development. The first three are described below._
-=======
 Following are descriptions for two JSON:API-specific filter backends and documentation on suggested usage
 for a standard DRF keyword-search filter backend that makes it consistent with JSON:API.
->>>>>>> 5d98c0bb
 
 #### `OrderingFilter`
 `OrderingFilter` implements the [JSON:API `sort`](http://jsonapi.org/format/#fetching-sorting) and uses
@@ -141,13 +131,8 @@
 If you want to silently ignore bad sort fields, just use `rest_framework.filters.OrderingFilter` and set
 `ordering_param` to `sort`.
 
-<<<<<<< HEAD
-#### `JSONAPIDjangoFilter`
-`JSONAPIDjangoFilter` implements a Django ORM-style [JSON:API `filter`](http://jsonapi.org/format/#fetching-filtering)
-=======
 #### `DjangoFilterBackend`
 `DjangoFilterBackend` implements a Django ORM-style [JSON:API `filter`](http://jsonapi.org/format/#fetching-filtering)
->>>>>>> 5d98c0bb
 using the [django-filter](https://django-filter.readthedocs.io/) package.
 
 This filter is not part of the JSON:API standard per-se, other than the requirement
@@ -169,21 +154,12 @@
 - A related resource path can be used:
     `?filter[inventory.item.partNum]=123456` (where `inventory.item` is the relationship path)
 
-<<<<<<< HEAD
-If you are also using [`rest_framework.filters.SearchFilter`](https://django-rest-framework.readthedocs.io/en/latest/api-guide/filtering/#searchfilter)
-(which performs single parameter searchs across multiple fields) you'll want to customize the name of the query
-parameter for searching to make sure it doesn't conflict with a field name defined in the filterset.
-The recommended value is: `search_param="filter[search]"` but just make sure it's
-`filter[_something_]` to comply with the jsonapi spec requirement to use the filter
-keyword. The default is "search" unless overriden.
-=======
 If you are also using [`SearchFilter`](#searchfilter)
 (which performs single parameter searches across multiple fields) you'll want to customize the name of the query
 parameter for searching to make sure it doesn't conflict with a field name defined in the filterset.
 The recommended value is: `search_param="filter[search]"` but just make sure it's
 `filter[_something_]` to comply with the JSON:API spec requirement to use the filter
 keyword. The default is `REST_FRAMEWORK['SEARCH_PARAM']` unless overriden.
->>>>>>> 5d98c0bb
 
 The filter returns a `400 Bad Request` error for invalid filter query parameters as in this example
 for `GET http://127.0.0.1:8000/nopage-entries?filter[bad]=1`:
@@ -200,7 +176,6 @@
     ]
 }
 ```
-<<<<<<< HEAD
 
 #### `JSONAPIQueryValidationFilter`
 `JSONAPIQueryValidationFilter` validates query parameters to be one of the defined JSON:API query parameters
@@ -215,7 +190,7 @@
 
 If you don't care if non-JSON:API query parameters are allowed (and potentially silently ignored),
 simply don't use this filter backend.
-=======
+
 #### `SearchFilter`
 
 To comply with JSON:API query parameter naming standards, DRF's
@@ -224,7 +199,7 @@
 SearchFilter to `REST_FRAMEWORK['DEFAULT_FILTER_BACKENDS']` and setting `REST_FRAMEWORK['SEARCH_PARAM']` or
 adding the `.search_param` attribute to a custom class derived from `SearchFilter`.  If you do this and also
 use [`DjangoFilterBackend`](#djangofilterbackend), make sure you set the same values for both classes.
->>>>>>> 5d98c0bb
+
 
 
 #### Configuring Filter Backends
@@ -241,18 +216,15 @@
 class MyViewset(ModelViewSet):
     queryset = MyModel.objects.all()
     serializer_class = MyModelSerializer
-<<<<<<< HEAD
-    filter_backends = (filters.JSONAPIQueryValidationFilter,
-                       filters.JSONAPIOrderingFilter, filters.JSONAPIDjangoFilter,)
-=======
-    filter_backends = (filters.OrderingFilter, django_filters.DjangoFilterBackend,)
+    filter_backends = (filters.JSONAPIQueryValidationFilter, filters.OrderingFilter,
+	                   django_filters.DjangoFilterBackend,)
     filterset_fields = {
         'id': ('exact', 'lt', 'gt', 'gte', 'lte', 'in'),
         'descriptuon': ('icontains', 'iexact', 'contains'),
         'tagline': ('icontains', 'iexact', 'contains'),
     }
     search_fields = ('id', 'description', 'tagline',)
->>>>>>> 5d98c0bb
+
 ```
 
 
