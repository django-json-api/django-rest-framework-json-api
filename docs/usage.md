--- conflicted
+++ resolved
@@ -200,17 +200,13 @@
 class MyViewset(ModelViewSet):
     queryset = MyModel.objects.all()
     serializer_class = MyModelSerializer
-<<<<<<< HEAD
-    filter_backends = (filters.JSONAPIOrderingFilter, django_filters.DjangoFilterBackend, SearchFilter)
+    filter_backends = (filters.OrderingFilter, django_filters.DjangoFilterBackend,)
     filterset_fields = {
         'id': ('exact', 'lt', 'gt', 'gte', 'lte', 'in'),
         'descriptuon': ('icontains', 'iexact', 'contains'),
         'tagline': ('icontains', 'iexact', 'contains'),
     }
     search_fields = ('id', 'description', 'tagline',)
-=======
-    filter_backends = (filters.OrderingFilter, django_filters.DjangoFilterBackend,)
->>>>>>> 59c439dd
 ```
 
 
