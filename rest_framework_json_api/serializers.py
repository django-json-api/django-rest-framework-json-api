--- conflicted
+++ resolved
@@ -15,14 +15,9 @@
 
 class ResourceIdentifierObjectSerializer(BaseSerializer):
     default_error_messages = {
-<<<<<<< HEAD
-        'incorrect_model_type': _('Incorrect model type. Expected {model_type}, '
-                                  'received {received_type}.'),
-=======
         'incorrect_model_type': _(
             'Incorrect model type. Expected {model_type}, received {received_type}.'
         ),
->>>>>>> a12d98d3
         'does_not_exist': _('Invalid pk "{pk_value}" - object does not exist.'),
         'incorrect_type': _('Incorrect type. Expected pk value, received {data_type}.'),
     }
@@ -33,12 +28,8 @@
         self.model_class = kwargs.pop('model_class', self.model_class)
         if 'instance' not in kwargs and not self.model_class:
             raise RuntimeError(
-<<<<<<< HEAD
-                'ResourceIdentifierObjectsSerializer must be initialized with a model class.')
-=======
                 'ResourceIdentifierObjectsSerializer must be initialized with a model class.'
             )
->>>>>>> a12d98d3
         super(ResourceIdentifierObjectSerializer, self).__init__(*args, **kwargs)
 
     def to_representation(self, instance):
@@ -50,12 +41,8 @@
     def to_internal_value(self, data):
         if data['type'] != get_resource_type_from_model(self.model_class):
             self.fail(
-<<<<<<< HEAD
-                'incorrect_model_type', model_type=self.model_class, received_type=data['type'])
-=======
                 'incorrect_model_type', model_type=self.model_class, received_type=data['type']
             )
->>>>>>> a12d98d3
         pk = data['id']
         try:
             return self.model_class.objects.get(pk=pk)
@@ -73,28 +60,17 @@
 
         if request:
             sparse_fieldset_query_param = 'fields[{}]'.format(
-<<<<<<< HEAD
-                get_resource_type_from_serializer(self))
-            try:
-                param_name = next(
-                    key for key in request.query_params if sparse_fieldset_query_param in key)
-=======
                 get_resource_type_from_serializer(self)
             )
             try:
                 param_name = next(
                     key for key in request.query_params if sparse_fieldset_query_param in key
                 )
->>>>>>> a12d98d3
             except StopIteration:
                 pass
             else:
                 fieldset = request.query_params.get(param_name).split(',')
-<<<<<<< HEAD
-                # Iterate over a *copy* of self.fields' underlying OrderedDict, because we may
-=======
                 # iterate over a *copy* of self.fields' underlying OrderedDict, because we may
->>>>>>> a12d98d3
                 # modify the original during the iteration.
                 # self.fields is a `rest_framework.utils.serializer_helpers.BindingDict`
                 for field_name, field in self.fields.fields.copy().items():
@@ -138,14 +114,9 @@
         super(IncludedResourcesValidationMixin, self).__init__(*args, **kwargs)
 
 
-<<<<<<< HEAD
-class HyperlinkedModelSerializer(IncludedResourcesValidationMixin, SparseFieldsetsMixin,
-                                 HyperlinkedModelSerializer):
-=======
 class HyperlinkedModelSerializer(
         IncludedResourcesValidationMixin, SparseFieldsetsMixin, HyperlinkedModelSerializer
 ):
->>>>>>> a12d98d3
     """
     A type of `ModelSerializer` that uses hyperlinked relationships instead
     of primary key relationships. Specifically:
