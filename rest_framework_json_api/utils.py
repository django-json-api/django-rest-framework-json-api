--- conflicted
+++ resolved
@@ -190,7 +190,6 @@
                 else:
                     parent_model_relation = getattr(parent_model, relation.field_name)
             else:
-<<<<<<< HEAD
                 parent_model_relation = getattr(parent_model, parent_serializer.field_name)
 
             if hasattr(parent_model_relation, 'related'):
@@ -200,29 +199,12 @@
                     # Django 1.7
                     relation_model = parent_model_relation.related.model
             elif hasattr(parent_model_relation, 'field'):
-                relation_model = parent_model_relation.field.related.model
+                try:
+                    relation_model = parent_model_relation.field.remote_field.model
+                except AttributeError:
+                    relation_model = parent_model_relation.field.related.model
             else:
                 return get_related_resource_type(parent_model_relation)
-=======
-                parent_model_relation = getattr(parent_model, relation.field_name)
-        else:
-            parent_model_relation = getattr(parent_model, parent_serializer.field_name)
-
-        if hasattr(parent_model_relation, 'related'):
-            try:
-                relation_model = parent_model_relation.related.related_model
-            except AttributeError:
-                # Django 1.7
-                relation_model = parent_model_relation.related.model
-        elif hasattr(parent_model_relation, 'field'):
-            try:
-                relation_model = parent_model_relation.field.remote_field.model
-            except AttributeError:
-                relation_model = parent_model_relation.field.related.model
-        else:
-            return get_related_resource_type(parent_model_relation)
-    return get_resource_type_from_model(relation_model)
->>>>>>> c93dea13
 
     if relation_model is None:
         raise APIException(_('Could not resolve resource type for relation %s' % relation))
