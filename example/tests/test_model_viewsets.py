--- conflicted
+++ resolved
@@ -32,13 +32,8 @@
         expected = {
             u'user': [{
                 u'id': user.pk,
-<<<<<<< HEAD
-                u'firstName': user.first_name,
-                u'lastName': user.last_name,
-=======
                 u'first_name': user.first_name,
                 u'last_name': user.last_name,
->>>>>>> fb22f4a9
                 u'email': user.email
             }]
         }
@@ -51,11 +46,7 @@
             get_user_model().objects.count())
         self.assertEquals(meta.get('next'), 2)
         self.assertEqual('http://testserver/user-viewset/?page=2',
-<<<<<<< HEAD
-            meta.get('nextLink'))
-=======
             meta.get('next_link'))
->>>>>>> fb22f4a9
         self.assertEqual(meta.get('page'), 1)
 
     def test_page_two_in_list_result(self):
@@ -69,13 +60,8 @@
         expected = {
             u'user': [{
                 u'id': user.pk,
-<<<<<<< HEAD
-                u'firstName': user.first_name,
-                u'lastName': user.last_name,
-=======
                 u'first_name': user.first_name,
                 u'last_name': user.last_name,
->>>>>>> fb22f4a9
                 u'email': user.email
             }]
         }
@@ -90,11 +76,7 @@
         self.assertIsNone(meta.get('next_link'))
         self.assertEqual(meta.get('previous'), 1)
         self.assertEqual('http://testserver/user-viewset/?page=1',
-<<<<<<< HEAD
-            meta.get('previousLink'))
-=======
             meta.get('previous_link'))
->>>>>>> fb22f4a9
         self.assertEqual(meta.get('page'), 2)
 
     def test_page_range_in_list_result(self):
@@ -110,15 +92,6 @@
         expected = {
             u'users': [{
                 u'id': users[0].pk,
-<<<<<<< HEAD
-                u'firstName': users[0].first_name,
-                u'lastName': users[0].last_name,
-                u'email': users[0].email
-            },{
-                u'id': users[1].pk,
-                u'firstName': users[1].first_name,
-                u'lastName': users[1].last_name,
-=======
                 u'first_name': users[0].first_name,
                 u'last_name': users[0].last_name,
                 u'email': users[0].email
@@ -126,18 +99,13 @@
                 u'id': users[1].pk,
                 u'first_name': users[1].first_name,
                 u'last_name': users[1].last_name,
->>>>>>> fb22f4a9
                 u'email': users[1].email
             }]
         }
 
         json_content = json.loads(response.content)
         meta = json_content.get('meta')
-<<<<<<< HEAD
-        self.assertEquals(expected.get('user'), json_content.get('user'))
-=======
         self.assertEquals(expected.get('users'), json_content.get('user'))
->>>>>>> fb22f4a9
         self.assertEquals(meta.get('count', 0),
             get_user_model().objects.count())
 
@@ -153,13 +121,8 @@
         expected = {
             u'user': {
                 u'id': self.miles.pk,
-<<<<<<< HEAD
-                u'firstName': self.miles.first_name,
-                u'lastName': self.miles.last_name,
-=======
                 u'first_name': self.miles.first_name,
                 u'last_name': self.miles.last_name,
->>>>>>> fb22f4a9
                 u'email': self.miles.email
             }
         }
@@ -173,13 +136,8 @@
         data = {
             u'user': {
                 u'id': self.miles.pk,
-<<<<<<< HEAD
-                u'firstName': self.miles.first_name,
-                u'lastName': self.miles.last_name,
-=======
                 u'first_name': self.miles.first_name,
                 u'last_name': self.miles.last_name,
->>>>>>> fb22f4a9
                 u'email': 'miles@trumpet.org'
             }
         }
