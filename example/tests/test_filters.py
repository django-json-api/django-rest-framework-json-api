--- conflicted
+++ resolved
@@ -251,24 +251,16 @@
     def test_filter_empty_association_name(self):
         """
         test for filter with missing association name
-<<<<<<< HEAD
         error texts are different depending on whether JSONAPIQueryValidationFilter is in use.
         TODO: Just change the "invalid filter" to "invalid query parameter" in JSONAPIDjangoFilter?
-=======
->>>>>>> 5d98c0bb
         """
         response = self.client.get(self.url, data={'filter[]': 'foobar'})
         self.assertEqual(response.status_code, 400,
                          msg=response.content.decode("utf-8"))
         dja_response = response.json()
-<<<<<<< HEAD
         self.assertIn(dja_response['errors'][0]['detail'],
                          ["invalid filter: filter[]",
                           "invalid query parameter: filter[]"])
-=======
-        self.assertEqual(dja_response['errors'][0]['detail'],
-                         "invalid filter: filter[]")
->>>>>>> 5d98c0bb
 
     def test_filter_no_brackets(self):
         """
@@ -311,25 +303,9 @@
         self.assertEqual(response.status_code, 400,
                          msg=response.content.decode("utf-8"))
         dja_response = response.json()
-<<<<<<< HEAD
         self.assertIn(dja_response['errors'][0]['detail'],
                          ["invalid filter: filter[",
                           "invalid query parameter: filter["])
-=======
-        self.assertEqual(dja_response['errors'][0]['detail'],
-                         "invalid filter: filter[")
-
-    def test_filter_missing_right_bracket(self):
-        """
-        test for filter missing right bracket
-        """
-        response = self.client.get(self.url, data={'filter[headline': 'foobar'})
-        self.assertEqual(response.status_code, 400,
-                         msg=response.content.decode("utf-8"))
-        dja_response = response.json()
-        self.assertEqual(dja_response['errors'][0]['detail'],
-                         "invalid filter: filter[headline")
->>>>>>> 5d98c0bb
 
     def test_filter_missing_rvalue(self):
         """
@@ -356,29 +332,6 @@
         self.assertEqual(dja_response['errors'][0]['detail'],
                          "missing filter[headline] test value")
 
-<<<<<<< HEAD
-    def test_param_missing_right_bracket(self):
-        """
-        test for filter missing right bracket
-        """
-        response = self.client.get(self.url, data={'filter[headline': 'foobar'})
-        self.assertEqual(response.status_code, 400,
-                         msg=response.content.decode("utf-8"))
-        dja_response = response.json()
-        self.assertEqual(dja_response['errors'][0]['detail'],
-                         "invalid query parameter: filter[headline")
-
-    def test_param_incorrect_brackets(self):
-        """
-        test for filter with incorrect brackets
-        """
-        response = self.client.get(self.url, data={'filter{headline}': 'foobar'})
-        self.assertEqual(response.status_code, 400,
-                         msg=response.content.decode("utf-8"))
-        dja_response = response.json()
-        self.assertEqual(dja_response['errors'][0]['detail'],
-                         "invalid query parameter: filter{headline}")
-=======
     def test_search_keywords(self):
         """
         test for `filter[search]="keywords"` where some of the keywords are in the entry and
@@ -517,5 +470,4 @@
             expected_len = len(expected_ids)
             self.assertEqual(len(dja_response['data']), expected_len)
             returned_ids = set([k['id'] for k in dja_response['data']])
-            self.assertEqual(returned_ids, expected_ids)
->>>>>>> 5d98c0bb
+            self.assertEqual(returned_ids, expected_ids)