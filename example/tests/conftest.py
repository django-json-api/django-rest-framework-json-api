import pytest
from pytest_factoryboy import register

<<<<<<< HEAD
from example import factories

register(factories.BlogFactory)
register(factories.AuthorFactory)
register(factories.AuthorBioFactory)
register(factories.EntryFactory)
register(factories.CommentFactory)
register(factories.ArtProjectFactory)
register(factories.ResearchProjectFactory)
register(factories.CompanyFactory)
=======
from example.factories import (
    BlogFactory, AuthorFactory, AuthorBioFactory, EntryFactory, CommentFactory,
    TaggedItemFactory
)

register(BlogFactory)
register(AuthorFactory)
register(AuthorBioFactory)
register(EntryFactory)
register(CommentFactory)
register(TaggedItemFactory)
>>>>>>> a12d98d3


@pytest.fixture
def single_entry(blog, author, entry_factory, comment_factory, tagged_item_factory):

    entry = entry_factory(blog=blog, authors=(author,))
    comment_factory(entry=entry)
    tagged_item_factory(content_object=entry)
    return entry


@pytest.fixture
def multiple_entries(blog_factory, author_factory, entry_factory, comment_factory):

    entries = [
        entry_factory(blog=blog_factory(), authors=(author_factory(),)),
        entry_factory(blog=blog_factory(), authors=(author_factory(),)),
    ]
    comment_factory(entry=entries[0])
    comment_factory(entry=entries[1])
<<<<<<< HEAD
    return entries


@pytest.fixture
def single_company(art_project_factory, research_project_factory, company_factory):
    company = company_factory(future_projects=(research_project_factory(), art_project_factory()))
    return company


@pytest.fixture
def single_art_project(art_project_factory):
    return art_project_factory()
=======
    return entries
>>>>>>> a12d98d3
<|MERGE_RESOLUTION|>--- conflicted
+++ resolved
@@ -1,18 +1,6 @@
 import pytest
 from pytest_factoryboy import register
 
-<<<<<<< HEAD
-from example import factories
-
-register(factories.BlogFactory)
-register(factories.AuthorFactory)
-register(factories.AuthorBioFactory)
-register(factories.EntryFactory)
-register(factories.CommentFactory)
-register(factories.ArtProjectFactory)
-register(factories.ResearchProjectFactory)
-register(factories.CompanyFactory)
-=======
 from example.factories import (
     BlogFactory, AuthorFactory, AuthorBioFactory, EntryFactory, CommentFactory,
     TaggedItemFactory
@@ -24,11 +12,12 @@
 register(EntryFactory)
 register(CommentFactory)
 register(TaggedItemFactory)
->>>>>>> a12d98d3
-
+register(ArtProjectFactory)
+register(ResearchProjectFactory)
+register(CompanyFactory)
 
 @pytest.fixture
-def single_entry(blog, author, entry_factory, comment_factory, tagged_item_factory):
+def single_entry(blog, author, entry_factory, comment_factory):
 
     entry = entry_factory(blog=blog, authors=(author,))
     comment_factory(entry=entry)
@@ -45,7 +34,6 @@
     ]
     comment_factory(entry=entries[0])
     comment_factory(entry=entries[1])
-<<<<<<< HEAD
     return entries
 
 
@@ -57,7 +45,4 @@
 
 @pytest.fixture
 def single_art_project(art_project_factory):
-    return art_project_factory()
-=======
-    return entries
->>>>>>> a12d98d3
+    return art_project_factory()