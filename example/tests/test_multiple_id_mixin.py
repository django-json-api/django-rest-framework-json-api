import json
from example.tests import TestBase
from django.contrib.auth import get_user_model
from django.core.urlresolvers import reverse, reverse_lazy
from django.conf import settings


class MultipleIDMixin(TestBase):
    """
    Test usage with MultipleIDMixin

    [<RegexURLPattern user-list ^user-viewsets/$>,
     <RegexURLPattern user-detail ^user-viewsets/(?P<pk>[^/]+)/$>]
    """
    list_url = reverse_lazy('user-list')

    def test_single_id_in_query_params(self):
        """
        Ensure single ID in query params returns correct result
        """
        url = '/user-mixin-viewset/?ids[]={0}'.format(self.miles.pk)
        response = self.client.get(url)
        self.assertEqual(response.status_code, 200)

        expected = {
            u'user': [{
                u'id': self.miles.pk,
<<<<<<< HEAD
                u'firstName': self.miles.first_name,
                u'lastName': self.miles.last_name,
=======
                u'first_name': self.miles.first_name,
                u'last_name': self.miles.last_name,
>>>>>>> fb22f4a9
                u'email': self.miles.email
            }]
        }

        json_content = json.loads(response.content)
        meta = json_content.get('meta')

        self.assertEquals(expected.get('user'), json_content.get('user'))
        self.assertEquals(meta.get('count', 0), 1)
        self.assertEquals(meta.get('next'), None)
<<<<<<< HEAD
        self.assertEqual(None, meta.get('nextLink'))
=======
        self.assertEqual(None, meta.get('next_link'))
>>>>>>> fb22f4a9
        self.assertEqual(meta.get('page'), 1)

    def test_multiple_ids_in_query_params(self):
        """
        Ensure multiple IDs in query params return correct result
        """
        url = '/user-mixin-viewset/?ids[]={0}&ids[]={1}'.format(
            self.miles.pk, self.john.pk)
        response = self.client.get(url)
        self.assertEqual(response.status_code, 200)

        expected = {
            u'user': [{
                u'id': self.john.pk,
<<<<<<< HEAD
                u'firstName': self.john.first_name,
                u'lastName': self.john.last_name,
=======
                u'first_name': self.john.first_name,
                u'last_name': self.john.last_name,
>>>>>>> fb22f4a9
                u'email': self.john.email
            }]
        }

        json_content = json.loads(response.content)
        meta = json_content.get('meta')

        self.assertEquals(expected.get('user'), json_content.get('user'))
        self.assertEquals(meta.get('count', 0), 2)
        self.assertEquals(meta.get('next'), 2)
        self.assertEqual(
            'http://testserver/user-mixin-viewset/?ids%5B%5D=2&ids%5B%5D=1&page=2',
<<<<<<< HEAD
            meta.get('nextLink'))
=======
            meta.get('next_link'))
>>>>>>> fb22f4a9
        self.assertEqual(meta.get('page'), 1)
<|MERGE_RESOLUTION|>--- conflicted
+++ resolved
@@ -25,13 +25,8 @@
         expected = {
             u'user': [{
                 u'id': self.miles.pk,
-<<<<<<< HEAD
-                u'firstName': self.miles.first_name,
-                u'lastName': self.miles.last_name,
-=======
                 u'first_name': self.miles.first_name,
                 u'last_name': self.miles.last_name,
->>>>>>> fb22f4a9
                 u'email': self.miles.email
             }]
         }
@@ -42,11 +37,7 @@
         self.assertEquals(expected.get('user'), json_content.get('user'))
         self.assertEquals(meta.get('count', 0), 1)
         self.assertEquals(meta.get('next'), None)
-<<<<<<< HEAD
-        self.assertEqual(None, meta.get('nextLink'))
-=======
         self.assertEqual(None, meta.get('next_link'))
->>>>>>> fb22f4a9
         self.assertEqual(meta.get('page'), 1)
 
     def test_multiple_ids_in_query_params(self):
@@ -61,13 +52,8 @@
         expected = {
             u'user': [{
                 u'id': self.john.pk,
-<<<<<<< HEAD
-                u'firstName': self.john.first_name,
-                u'lastName': self.john.last_name,
-=======
                 u'first_name': self.john.first_name,
                 u'last_name': self.john.last_name,
->>>>>>> fb22f4a9
                 u'email': self.john.email
             }]
         }
@@ -80,9 +66,5 @@
         self.assertEquals(meta.get('next'), 2)
         self.assertEqual(
             'http://testserver/user-mixin-viewset/?ids%5B%5D=2&ids%5B%5D=1&page=2',
-<<<<<<< HEAD
-            meta.get('nextLink'))
-=======
             meta.get('next_link'))
->>>>>>> fb22f4a9
         self.assertEqual(meta.get('page'), 1)
