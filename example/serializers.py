from datetime import datetime
from rest_framework_json_api import serializers, relations
from example.models import Blog, Entry, Author, AuthorBio, Comment


class BlogSerializer(serializers.ModelSerializer):

    copyright = serializers.SerializerMethodField()

    def get_copyright(self, obj):
        return datetime.now().year

    def get_root_meta(self, obj):
        return {
          'api_docs': '/docs/api/blogs'
        }

    class Meta:
        model = Blog
        fields = ('name', )
        meta_fields = ('copyright',)


class EntrySerializer(serializers.ModelSerializer):

    def __init__(self, *args, **kwargs):
        # to make testing more concise we'll only output the
        # `suggested` field when it's requested via `include`
        request = kwargs.get('context', {}).get('request')
        if request and 'suggested' not in request.query_params.get('include', []):
            self.fields.pop('suggested')
        super(EntrySerializer, self).__init__(*args, **kwargs)

    included_serializers = {
        'comments': 'example.serializers.CommentSerializer',
        'suggested': 'example.serializers.EntrySerializer',
    }

    body_format = serializers.SerializerMethodField()
    comments = relations.ResourceRelatedField(
            source='comment_set', many=True, read_only=True)
    suggested = relations.SerializerMethodResourceRelatedField(
            source='get_suggested', model=Entry, read_only=True)

    def get_suggested(self, obj):
        return Entry.objects.exclude(pk=obj.pk).first()

    def get_body_format(self, obj):
        return 'text'

    class Meta:
        model = Entry
        fields = ('blog', 'headline', 'body_text', 'pub_date', 'mod_date',
<<<<<<< HEAD
                'authors', 'comments', 'suggested',)
        meta_fields = ('body_format',)


class AuthorBioSerializer(serializers.ModelSerializer):

    class Meta:
        model = AuthorBio
        fields = ('author', 'body',)
=======
                  'authors', 'comments', 'suggested',)
>>>>>>> 325f3b9c


class AuthorSerializer(serializers.ModelSerializer):
    included_serializers = {
        'bio': AuthorBioSerializer
    }

    class Meta:
        model = Author
        fields = ('name', 'email', 'bio')


class CommentSerializer(serializers.ModelSerializer):

    class Meta:
        model = Comment
        fields = ('entry', 'body', 'author',)<|MERGE_RESOLUTION|>--- conflicted
+++ resolved
@@ -51,9 +51,7 @@
     class Meta:
         model = Entry
         fields = ('blog', 'headline', 'body_text', 'pub_date', 'mod_date',
-<<<<<<< HEAD
-                'authors', 'comments', 'suggested',)
-        meta_fields = ('body_format',)
+                  'authors', 'comments', 'suggested',)
 
 
 class AuthorBioSerializer(serializers.ModelSerializer):
@@ -61,9 +59,6 @@
     class Meta:
         model = AuthorBio
         fields = ('author', 'body',)
-=======
-                  'authors', 'comments', 'suggested',)
->>>>>>> 325f3b9c
 
 
 class AuthorSerializer(serializers.ModelSerializer):
