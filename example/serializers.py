--- conflicted
+++ resolved
@@ -266,9 +266,7 @@
 
     class Meta:
         model = Company
-<<<<<<< HEAD
-        if version.parse(rest_framework.VERSION) >= version.parse('3.3'):
-            fields = '__all__'
+        fields = '__all__'
 
 
 # the following serializers are to reproduce/confirm fix for this bug:
@@ -354,7 +352,4 @@
             'exam_credit_flag',
             'effective_start_date', 'effective_end_date',
             'last_mod_user_name', 'last_mod_date',
-            'course')
-=======
-        fields = '__all__'
->>>>>>> 70134c92
+            'course')