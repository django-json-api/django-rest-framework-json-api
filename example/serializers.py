--- conflicted
+++ resolved
@@ -1,9 +1,6 @@
 from datetime import datetime
 from rest_framework_json_api import serializers, relations
-<<<<<<< HEAD
-from example import models
-=======
-from example.models import Blog, Entry, Author, AuthorBio, Comment, TaggedItem
+from example.models import Blog, Entry, Author, AuthorBio, Comment, TaggedItemm, Project, ArtProject, ResearchProject, Company
 
 
 class TaggedItemSerializer(serializers.ModelSerializer):
@@ -11,7 +8,6 @@
     class Meta:
         model = TaggedItem
         fields = ('tag', )
->>>>>>> a12d98d3
 
 
 class BlogSerializer(serializers.ModelSerializer):
@@ -32,26 +28,21 @@
         }
 
     class Meta:
-<<<<<<< HEAD
-        model = models.Blog
-        fields = ('name', 'url',)
-=======
         model = Blog
         fields = ('name', 'url', 'tags')
         read_only_fields = ('tags', )
->>>>>>> a12d98d3
         meta_fields = ('copyright',)
 
 
 class EntrySerializer(serializers.ModelSerializer):
 
     def __init__(self, *args, **kwargs):
-        super(EntrySerializer, self).__init__(*args, **kwargs)
         # to make testing more concise we'll only output the
         # `featured` field when it's requested via `include`
         request = kwargs.get('context', {}).get('request')
         if request and 'featured' not in request.query_params.get('include', []):
-            self.fields.pop('featured', None)
+            self.fields.pop('featured')
+        super(EntrySerializer, self).__init__(*args, **kwargs)
 
     included_serializers = {
         'authors': 'example.serializers.AuthorSerializer',
@@ -62,17 +53,8 @@
     }
 
     body_format = serializers.SerializerMethodField()
-    # Many related from model
+    # many related from model
     comments = relations.ResourceRelatedField(
-<<<<<<< HEAD
-        source='comment_set', many=True, read_only=True)
-    # Many related from serializer
-    suggested = relations.SerializerMethodResourceRelatedField(
-        source='get_suggested', model=models.Entry, many=True, read_only=True)
-    # Single related from serializer
-    featured = relations.SerializerMethodResourceRelatedField(
-        source='get_featured', model=models.Entry, read_only=True)
-=======
         many=True, read_only=True)
     # many related from serializer
     suggested = relations.SerializerMethodResourceRelatedField(
@@ -85,19 +67,18 @@
     featured = relations.SerializerMethodResourceRelatedField(
         source='get_featured', model=Entry, read_only=True)
     tags = TaggedItemSerializer(many=True, read_only=True)
->>>>>>> a12d98d3
 
     def get_suggested(self, obj):
-        return models.Entry.objects.exclude(pk=obj.pk)
+        return Entry.objects.exclude(pk=obj.pk)
 
     def get_featured(self, obj):
-        return models.Entry.objects.exclude(pk=obj.pk).first()
+        return Entry.objects.exclude(pk=obj.pk).first()
 
     def get_body_format(self, obj):
         return 'text'
 
     class Meta:
-        model = models.Entry
+        model = Entry
         fields = ('blog', 'headline', 'body_text', 'pub_date', 'mod_date',
                   'authors', 'comments', 'featured', 'suggested', 'tags')
         read_only_fields = ('tags', )
@@ -110,7 +91,7 @@
 class AuthorBioSerializer(serializers.ModelSerializer):
 
     class Meta:
-        model = models.AuthorBio
+        model = AuthorBio
         fields = ('author', 'body',)
 
 
@@ -120,7 +101,7 @@
     }
 
     class Meta:
-        model = models.Author
+        model = Author
         fields = ('name', 'email', 'bio')
 
 
@@ -131,20 +112,20 @@
     }
 
     class Meta:
-        model = models.Comment
+        model = Comment
         exclude = ('created_at', 'modified_at',)
         # fields = ('entry', 'body', 'author',)
 
 
 class ArtProjectSerializer(serializers.ModelSerializer):
     class Meta:
-        model = models.ArtProject
+        model = ArtProject
         exclude = ('polymorphic_ctype',)
 
 
 class ResearchProjectSerializer(serializers.ModelSerializer):
     class Meta:
-        model = models.ResearchProject
+        model = ResearchProject
         exclude = ('polymorphic_ctype',)
 
 
@@ -152,15 +133,15 @@
     polymorphic_serializers = [ArtProjectSerializer, ResearchProjectSerializer]
 
     class Meta:
-        model = models.Project
+        model = Project
         exclude = ('polymorphic_ctype',)
 
 
 class CompanySerializer(serializers.ModelSerializer):
     current_project = relations.PolymorphicResourceRelatedField(
-        ProjectSerializer, queryset=models.Project.objects.all())
+        ProjectSerializer, queryset=Project.objects.all())
     future_projects = relations.PolymorphicResourceRelatedField(
-        ProjectSerializer, queryset=models.Project.objects.all(), many=True)
+        ProjectSerializer, queryset=Project.objects.all(), many=True)
 
     included_serializers = {
         'current_project': ProjectSerializer,
@@ -168,4 +149,4 @@
     }
 
     class Meta:
-        model = models.Company+        model = Company