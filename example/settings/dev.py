import os

SITE_ID = 1
DEBUG = True

MEDIA_ROOT = os.path.normcase(os.path.dirname(os.path.abspath(__file__)))
MEDIA_URL = '/media/'

DATABASE_ENGINE = 'sqlite3'

DATABASES = {
    'default': {
        'ENGINE': 'django.db.backends.sqlite3',
        'NAME': 'drf_example',
    }
}

INSTALLED_APPS = [
    'django.contrib.contenttypes',
    'django.contrib.staticfiles',
    'django.contrib.sites',
    'django.contrib.sessions',
    'django.contrib.auth',
    'django.contrib.admin',
    'rest_framework',
    'polymorphic',
    'example',
    'debug_toolbar',
    'django_filters',
]

TEMPLATES = [
    {
        'BACKEND': 'django.template.backends.django.DjangoTemplates',
        'DIRS': [
            # insert your TEMPLATE_DIRS here
        ],
        'APP_DIRS': True,
        'OPTIONS': {
            'context_processors': [
                # Insert your TEMPLATE_CONTEXT_PROCESSORS here or use this
                # list if you haven't customized them:
                'django.contrib.auth.context_processors.auth',
                'django.template.context_processors.debug',
                'django.template.context_processors.i18n',
                'django.template.context_processors.media',
                'django.template.context_processors.static',
                'django.template.context_processors.tz',
                'django.contrib.messages.context_processors.messages',
            ],
        },
    },
]

STATIC_URL = '/static/'

ROOT_URLCONF = 'example.urls'

SECRET_KEY = 'abc123'

PASSWORD_HASHERS = ('django.contrib.auth.hashers.UnsaltedMD5PasswordHasher', )

MIDDLEWARE = (
    'debug_toolbar.middleware.DebugToolbarMiddleware',
)

INTERNAL_IPS = ('127.0.0.1', )

JSON_API_FORMAT_FIELD_NAMES = 'camelize'
JSON_API_FORMAT_TYPES = 'camelize'
REST_FRAMEWORK = {
    'PAGE_SIZE': 5,
    'EXCEPTION_HANDLER': 'rest_framework_json_api.exceptions.exception_handler',
    'DEFAULT_PAGINATION_CLASS':
        'rest_framework_json_api.pagination.PageNumberPagination',
    'DEFAULT_PARSER_CLASSES': (
        'rest_framework_json_api.parsers.JSONParser',
        'rest_framework.parsers.FormParser',
        'rest_framework.parsers.MultiPartParser'
    ),
    'DEFAULT_RENDERER_CLASSES': (
        'rest_framework_json_api.renderers.JSONRenderer',

        # If you're performance testing, you will want to use the browseable API
        # without forms, as the forms can generate their own queries.
        # If performance testing, enable:
        # 'example.utils.BrowsableAPIRendererWithoutForms',
        # Otherwise, to play around with the browseable API, enable:
        'rest_framework.renderers.BrowsableAPIRenderer',
    ),
    'DEFAULT_METADATA_CLASS': 'rest_framework_json_api.metadata.JSONAPIMetadata',
    'DEFAULT_FILTER_BACKENDS': (
<<<<<<< HEAD
        'rest_framework_json_api.filters.JSONAPIQueryValidationFilter',
        'rest_framework_json_api.filters.JSONAPIOrderingFilter',
        'rest_framework_json_api.filters.JSONAPIDjangoFilter',
=======
        'rest_framework_json_api.filters.OrderingFilter',
        'rest_framework_json_api.django_filters.DjangoFilterBackend',
        'rest_framework.filters.SearchFilter',
>>>>>>> 5d98c0bb
    ),
    'SEARCH_PARAM': 'filter[search]',
    'TEST_REQUEST_RENDERER_CLASSES': (
        'rest_framework_json_api.renderers.JSONRenderer',
    ),
    'TEST_REQUEST_DEFAULT_FORMAT': 'vnd.api+json'
}<|MERGE_RESOLUTION|>--- conflicted
+++ resolved
@@ -90,15 +90,9 @@
     ),
     'DEFAULT_METADATA_CLASS': 'rest_framework_json_api.metadata.JSONAPIMetadata',
     'DEFAULT_FILTER_BACKENDS': (
-<<<<<<< HEAD
-        'rest_framework_json_api.filters.JSONAPIQueryValidationFilter',
-        'rest_framework_json_api.filters.JSONAPIOrderingFilter',
-        'rest_framework_json_api.filters.JSONAPIDjangoFilter',
-=======
         'rest_framework_json_api.filters.OrderingFilter',
         'rest_framework_json_api.django_filters.DjangoFilterBackend',
         'rest_framework.filters.SearchFilter',
->>>>>>> 5d98c0bb
     ),
     'SEARCH_PARAM': 'filter[search]',
     'TEST_REQUEST_RENDERER_CLASSES': (
