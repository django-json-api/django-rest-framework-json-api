import os

SITE_ID = 1
DEBUG = True

MEDIA_ROOT = os.path.normcase(os.path.dirname(os.path.abspath(__file__)))
MEDIA_URL = '/media/'

DATABASE_ENGINE = 'sqlite3'

DATABASES = {
    'default': {
        'ENGINE': 'django.db.backends.sqlite3',
        'NAME': 'drf_example',
    }
}

INSTALLED_APPS = [
    'django.contrib.contenttypes',
    'django.contrib.staticfiles',
    'django.contrib.sites',
    'django.contrib.sessions',
    'django.contrib.auth',
    'django.contrib.admin',
    'rest_framework',
    'polymorphic',
    'example',
    'debug_toolbar',
    'django_filters',
]

TEMPLATES = [
    {
        'BACKEND': 'django.template.backends.django.DjangoTemplates',
        'DIRS': [
            # insert your TEMPLATE_DIRS here
        ],
        'APP_DIRS': True,
        'OPTIONS': {
            'context_processors': [
                # Insert your TEMPLATE_CONTEXT_PROCESSORS here or use this
                # list if you haven't customized them:
                'django.contrib.auth.context_processors.auth',
                'django.template.context_processors.debug',
                'django.template.context_processors.i18n',
                'django.template.context_processors.media',
                'django.template.context_processors.static',
                'django.template.context_processors.tz',
                'django.contrib.messages.context_processors.messages',
            ],
        },
    },
]

STATIC_URL = '/static/'

ROOT_URLCONF = 'example.urls'

SECRET_KEY = 'abc123'

PASSWORD_HASHERS = ('django.contrib.auth.hashers.UnsaltedMD5PasswordHasher', )

MIDDLEWARE = (
    'debug_toolbar.middleware.DebugToolbarMiddleware',
)

INTERNAL_IPS = ('127.0.0.1', )

JSON_API_FORMAT_FIELD_NAMES = 'camelize'
JSON_API_FORMAT_TYPES = 'camelize'
JSON_API_STANDARD_PAGINATION = True
REST_FRAMEWORK = {
    'PAGE_SIZE': 5,
    'EXCEPTION_HANDLER': 'rest_framework_json_api.exceptions.exception_handler',
    'DEFAULT_PAGINATION_CLASS':
        'rest_framework_json_api.pagination.PageNumberPagination',
    'DEFAULT_PARSER_CLASSES': (
        'rest_framework_json_api.parsers.JSONParser',
        'rest_framework.parsers.FormParser',
        'rest_framework.parsers.MultiPartParser'
    ),
    'DEFAULT_RENDERER_CLASSES': (
        'rest_framework_json_api.renderers.JSONRenderer',

        # If you're performance testing, you will want to use the browseable API
        # without forms, as the forms can generate their own queries.
        # If performance testing, enable:
        # 'example.utils.BrowsableAPIRendererWithoutForms',
        # Otherwise, to play around with the browseable API, enable:
        'rest_framework.renderers.BrowsableAPIRenderer',
    ),
    'DEFAULT_METADATA_CLASS': 'rest_framework_json_api.metadata.JSONAPIMetadata',
    'DEFAULT_FILTER_BACKENDS': (
        'rest_framework_json_api.filters.JSONAPIOrderingFilter',
<<<<<<< HEAD
        'rest_framework_json_api.filters.DjangoFilterBackend',
=======
        'rest_framework_json_api.django_filters.DjangoFilterBackend',
>>>>>>> 5de570cf
    ),
    'TEST_REQUEST_RENDERER_CLASSES': (
        'rest_framework_json_api.renderers.JSONRenderer',
    ),
    'TEST_REQUEST_DEFAULT_FORMAT': 'vnd.api+json'
}<|MERGE_RESOLUTION|>--- conflicted
+++ resolved
@@ -92,11 +92,7 @@
     'DEFAULT_METADATA_CLASS': 'rest_framework_json_api.metadata.JSONAPIMetadata',
     'DEFAULT_FILTER_BACKENDS': (
         'rest_framework_json_api.filters.JSONAPIOrderingFilter',
-<<<<<<< HEAD
-        'rest_framework_json_api.filters.DjangoFilterBackend',
-=======
         'rest_framework_json_api.django_filters.DjangoFilterBackend',
->>>>>>> 5de570cf
     ),
     'TEST_REQUEST_RENDERER_CLASSES': (
         'rest_framework_json_api.renderers.JSONRenderer',
