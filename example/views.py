--- conflicted
+++ resolved
@@ -104,10 +104,7 @@
         'blog__tagline': rels,
     }
     filter_fields = filterset_fields  # django-filter<=1.1  (required for py27)
-<<<<<<< HEAD
-=======
     search_fields = ('headline', 'body_text', 'blog__name', 'blog__tagline')
->>>>>>> 5d98c0bb
 
 
 class EntryFilter(filters.FilterSet):
