--- conflicted
+++ resolved
@@ -10,12 +10,9 @@
     CommentRelationshipView,
     CommentViewSet,
     CompanyViewset,
-<<<<<<< HEAD
     CourseRelationshipView,
     CourseViewSet,
-=======
     DRFBlogViewSet,
->>>>>>> bda8f63d
     EntryRelationshipView,
     EntryViewSet,
     FiltersetEntryViewSet,
