--- conflicted
+++ resolved
@@ -2,14 +2,10 @@
 from rest_framework import routers
 
 from example.views import (
-<<<<<<< HEAD
-    BlogViewSet, EntryViewSet, AuthorViewSet, CommentViewSet, CompanyViewset, ProjectViewset,
-    EntryRelationshipView, BlogRelationshipView, CommentRelationshipView, AuthorRelationshipView)
-=======
     BlogViewSet, EntryViewSet, AuthorViewSet, CommentViewSet, EntryRelationshipView,
-    BlogRelationshipView, CommentRelationshipView, AuthorRelationshipView
+    BlogRelationshipView, CommentRelationshipView, AuthorRelationshipView,
+    CompanyViewset, ProjectViewset,
 )
->>>>>>> a12d98d3
 from .api.resources.identity import Identity, GenericIdentity
 
 router = routers.DefaultRouter(trailing_slash=False)
