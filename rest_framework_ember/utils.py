--- conflicted
+++ resolved
@@ -26,13 +26,8 @@
                 except AttributeError:
                     resource_name = view.__class__.__name__
 
-<<<<<<< HEAD
-        if isinstance(resource_name, basestring):
-            return inflection.camelize(resource_name, False)
-=======
     if isinstance(resource_name, basestring):
         return inflection.camelize(resource_name, False)
->>>>>>> 62983b63
 
     return resource_name
 
