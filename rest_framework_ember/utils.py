import inflection

from django.conf import settings


def get_resource_name(view):
    """
    Return the name of a resource.
    """
    try:
        # Check the view
        resource_name = getattr(view, 'resource_name')
    except AttributeError:
        try:
            # Check the meta class
            resource_name = getattr(view, 'serializer_class')\
                .Meta.resource_name
        except AttributeError:
            # Use the model
            try:
                name = resource_name = getattr(view, 'serializer_class')\
                    .Meta.model.__name__
            except AttributeError:
                try:
                    name = view.model.__name__
                except AttributeError:
                    name = view.__class__.__name__

            name = format_keys(name)
            resource_name = name[:1].lower() + name[1:]

    return resource_name


def format_keys(obj, format_type=None):
    """
    Takes either a dict or list and returns it with camelized keys only if
    REST_EMBER_FORMAT_KEYS is set.

    :format_type: Either 'camelize' or 'underscore'
    """
<<<<<<< HEAD
    if settings.REST_EMBER_FORMAT_KEYS and format_type in ('camelize', 'underscore'):
=======
    if getattr(settings, 'REST_EMBER_FORMAT_KEYS', False)\
        and format_type in ('camelize', 'underscore'):
        
>>>>>>> fb22f4a9
        if isinstance(obj, dict):
            formatted = {}
            for key, value in obj.items():
                if format_type == 'camelize':
<<<<<<< HEAD
                    formatted[inflection.camelize(key, False)] = format_keys(value, format_type)
                elif format_type == 'underscore':
                    formatted[inflection.underscore(key)] = format_keys(value, format_type)
=======
                    formatted[inflection.camelize(key, False)]\
                        = format_keys(value, format_type)
                elif format_type == 'underscore':
                    formatted[inflection.underscore(key)]\
                        = format_keys(value, format_type)
>>>>>>> fb22f4a9
            return formatted
        if isinstance(obj, list):
            return [format_keys(item, format_type) for item in obj]
        else:
            return obj
    else:
<<<<<<< HEAD
        return obj
=======
        return obj


def format_resource_name(obj, name):
    """
    Pluralize the resource name if more than one object in results.
    """
    if getattr(settings, 'REST_EMBER_PLURALIZE_KEYS', False) and isinstance(obj, list):
        return inflection.pluralize(name) if len(obj) > 1 else name
    else:
        return name
>>>>>>> fb22f4a9
<|MERGE_RESOLUTION|>--- conflicted
+++ resolved
@@ -39,37 +39,24 @@
 
     :format_type: Either 'camelize' or 'underscore'
     """
-<<<<<<< HEAD
-    if settings.REST_EMBER_FORMAT_KEYS and format_type in ('camelize', 'underscore'):
-=======
     if getattr(settings, 'REST_EMBER_FORMAT_KEYS', False)\
         and format_type in ('camelize', 'underscore'):
         
->>>>>>> fb22f4a9
         if isinstance(obj, dict):
             formatted = {}
             for key, value in obj.items():
                 if format_type == 'camelize':
-<<<<<<< HEAD
-                    formatted[inflection.camelize(key, False)] = format_keys(value, format_type)
-                elif format_type == 'underscore':
-                    formatted[inflection.underscore(key)] = format_keys(value, format_type)
-=======
                     formatted[inflection.camelize(key, False)]\
                         = format_keys(value, format_type)
                 elif format_type == 'underscore':
                     formatted[inflection.underscore(key)]\
                         = format_keys(value, format_type)
->>>>>>> fb22f4a9
             return formatted
         if isinstance(obj, list):
             return [format_keys(item, format_type) for item in obj]
         else:
             return obj
     else:
-<<<<<<< HEAD
-        return obj
-=======
         return obj
 
 
@@ -80,5 +67,4 @@
     if getattr(settings, 'REST_EMBER_PLURALIZE_KEYS', False) and isinstance(obj, list):
         return inflection.pluralize(name) if len(obj) > 1 else name
     else:
-        return name
->>>>>>> fb22f4a9
+        return name