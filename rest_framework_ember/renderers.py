--- conflicted
+++ resolved
@@ -28,42 +28,19 @@
             return super(JSONRenderer, self).render(
                 data, accepted_media_type, renderer_context)
 
-<<<<<<< HEAD
         if isinstance(data, dict):
-            for key, value in content.items():
+            for key, value in data.items():
                 data[inflection.camelize(key, False)] = data.pop(key)
 
         elif isinstance(data, (list, tuple)):
-            for obj in content:
+            for obj in data:
                 if hasattr(obj, 'items'):
                     for key, value in obj.items():
-                        obj[inflection.camelize(key, False)] = obj.pop(key)
+                        obj[get_key(key)] = obj.pop(key)
 
-            if len(content) > 1:
-                resource_name = inflection.pluralize(resource_name)
-=======
-        try:
-            data_copy = copy.copy(data)
-            content = data_copy.pop('results')
-
-            # Handle meta
-            for key, value in data_copy.items():
-                data_copy[get_key(key)] = data_copy.pop(key)
-
-            if isinstance(content, dict):
-                for key, value in content.items():
-                    content[get_key(key)] = content.pop(key)
-
-            elif isinstance(content, (list, tuple)):
-                for obj in content:
-                    if hasattr(obj, 'items'):
-                        for key, value in obj.items():
-                            obj[get_key(key)] = obj.pop(key)
-
-                if getattr(settings, 'REST_FRAMEWORK_PLURALIZE_KEYS', False):
-                    if len(content) > 1:
-                        resource_name = inflection.pluralize(resource_name)
->>>>>>> 9c0287d1
+            if getattr(settings, 'REST_FRAMEWORK_PLURALIZE_KEYS', False):
+                if len(data) > 1:
+                    resource_name = inflection.pluralize(resource_name)
 
         try:
             data_copy = copy.copy(data)
