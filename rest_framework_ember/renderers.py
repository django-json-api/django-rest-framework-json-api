--- conflicted
+++ resolved
@@ -29,24 +29,10 @@
             return super(JSONRenderer, self).render(
                 data, accepted_media_type, renderer_context)
 
-<<<<<<< HEAD
-        if isinstance(data, dict):
-            for key, value in content.items():
-                data[inflection.camelize(key, False)] = data.pop(key)
-
-        elif isinstance(data, (list, tuple)):
-            for obj in content:
-                if hasattr(obj, 'items'):
-                    for key, value in obj.items():
-                        obj[inflection.camelize(key, False)] = obj.pop(key)
-
-            if len(content) > 1:
-=======
         data = format_keys(data, 'camelize') 
 
         if isinstance(data, list) and getattr(settings, 'REST_EMBER_PLURALIZE_KEYS'):
             if len(data) > 1:
->>>>>>> 0593984f
                 resource_name = inflection.pluralize(resource_name)
 
         try:
