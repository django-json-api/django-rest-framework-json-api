# Changelog

All notable changes to this project will be documented in this file.

The format is based on [Keep a Changelog](https://keepachangelog.com/en/1.0.0/),
and this project adheres to [Semantic Versioning](https://semver.org/spec/v2.0.0.html).

Note that in line with [Django REST framework policy](https://www.django-rest-framework.org/topics/release-notes/),
any parts of the framework not mentioned in the documentation should generally be considered private API, and may be subject to change.

## [Unreleased]

<<<<<<< HEAD
### Changed

* Adjusted to only use f-strings for slight performance improvement.
=======
### Removed

* Removed support for Django 3.0.
* Removed support for Django 3.1.
>>>>>>> b37cec05

## [4.3.0] - 2021-12-10

This is the last release supporting Django 3.0 and Django 3.1.

### Added

* Added support for Django 4.0.
* Added support for Python 3.10.

### Fixed

* Adjusted error messages to correctly use capital "JSON:API" abbreviation as used in the specification.
* Avoid error when `parser_context` is `None` while parsing.
* Raise comprehensible error when reserved field names `meta` and `results` are used.
* Use `relationships` in the error object `pointer` when the field is actually a relationship.
* Added missing inflection to the generated OpenAPI schema.
* Added missing error message when `resource_name` is not properly configured.

### Changed

* Moved resolving of `included_serialzers` and `related_serializers` classes to serializer's meta class.

### Deprecated

* Deprecated `get_included_serializers(serializer)` function under `rest_framework_json_api.utils`. Use `serializer.included_serializers` instead.
* Deprecated support for field name `type` as it may not be used according to the [JSON:API spec](https://jsonapi.org/format/#document-resource-object-fields).

## [4.2.1] - 2021-07-06

### Fixed

* Included `PreloadIncludesMixin` in `ReadOnlyModelViewSet` to enable the usage of [performance utilities](https://django-rest-framework-json-api.readthedocs.io/en/stable/usage.html#performance-improvements) on read only views (regression since 2.8.0)
* Removed invalid validation of default `included_resources` (regression since 4.2.0)

## [4.2.0] - 2021-05-12

### Added

* Added support for Django 3.2.
* Added support for tags in OAS schema

### Fixed

* Allow `get_serializer_class` to be overwritten when using related urls without defining `serializer_class` fallback
* Preserve field names when no formatting is configured.
* Properly support `JSON_API_FORMAT_RELATED_LINKS` setting in related urls. In case you want to use `dasherize` for formatting links make sure that your url pattern matches dashes as well like following example:
  ```
  url(r'^orders/(?P<pk>[^/.]+)/(?P<related_field>[-\w]+)/$',
      OrderViewSet.as_view({'get': 'retrieve_related'}),
      name='order-related'),
  ```
* Ensure default `included_resources` are considered when calculating prefetches.
* Avoided error when using `include` query parameter on related urls (a regression since 4.1.0)

### Deprecated

* Deprecated default `format_type` argument of `rest_framework_json_api.utils.format_value`. Use `rest_framework_json_api.utils.format_field_name` or specify specifc `format_type` instead.
* Deprecated `format_type` argument of `rest_framework_json_api.utils.format_link_segment`. Use `rest_framework_json_api.utils.format_value` instead.

## [4.1.0] - 2021-03-08

### Added

* Ability for the user to select `included_serializers` to apply when using `BrowsableAPI`, based on available `included_serializers` defined for the current endpoint.
* Ability for the user to format serializer properties in URL segments using the `JSON_API_FORMAT_RELATED_LINKS` setting.

### Fixed

* Allow users to overwrite a view's `get_serializer_class()` method when using [related urls](https://django-rest-framework-json-api.readthedocs.io/en/stable/usage.html#related-urls)
* Correctly resolve the resource type of `ResourceRelatedField(many=True)` fields on plain serializers
* Render `meta_fields` in included resources


## [4.0.0] - 2020-10-31

This release is not backwards compatible. For easy migration best upgrade first to version
3.2.0 and resolve all deprecation warnings before updating to 4.0.0

### Added

* Added support for Django REST framework 3.12.
* Added support for Django 3.1.
* Added support for Python 3.9.
* Added initial optional support for [openapi](https://www.openapis.org/) schema generation. Enable with:
  ```
  pip install djangorestframework-jsonapi['openapi']
  ```
  This first release is a start at implementing OAS schema generation. To use the generated schema you may
  still need to manually add some schema attributes but can expect future improvements here and as
  upstream DRF's OAS schema generation continues to mature.

### Removed


* Removed support for Python 3.5.
* Removed support for Django 1.11.
* Removed support for Django 2.1.
* Removed support for Django REST framework 3.10 and 3.11.
* Removed obsolete `source` argument of `SerializerMethodResourceRelatedField`.
* Removed obsolete setting `JSON_API_SERIALIZE_NESTED_SERIALIZERS_AS_ATTRIBUTE` to render nested serializers as relationships.
  Default is render as attribute now.

### Fixed

* Stopped `SparseFieldsetsMixin` interpretting invalid fields query parameter (e.g. invalidfields[entries]=blog,headline).

## [3.2.0] - 2020-08-26

This is the last release supporting Django 1.11, Django 2.1, Django REST framework 3.10, Django REST framework 3.11 and Python 3.5.

### Added

* Added support for serializing nested serializers as attribute json value introducing setting `JSON_API_SERIALIZE_NESTED_SERIALIZERS_AS_ATTRIBUTE`
 * Note: As keys of nested serializers are not JSON:API spec field names they are not inflected by format field names option.
* Added `rest_framework_json_api.serializer.Serializer` class to support initial JSON:API views without models.
  * Note that serializers derived from this class need to define `resource_name` in their `Meta` class.
  * This fix might be a **BREAKING CHANGE** if you use `rest_framework_json_api.serializers.Serializer` for non JSON:API spec views (usually `APIView`). You need to change those serializers classes to use `rest_framework.serializers.Serializer` instead.

### Fixed

* Avoid `AttributeError` for PUT and PATCH methods when using `APIView`
* Clear many-to-many relationships instead of deleting related objects during PATCH on `RelationshipView`
* Allow POST, PATCH, DELETE for actions in `ReadOnlyModelViewSet`. Regression since version `2.8.0`.
* Properly format nested errors

### Changed

* `SerializerMethodResourceRelatedField` is now consistent with DRF `SerializerMethodField`:
   * Pass `method_name` argument to specify method name. If no value is provided, it defaults to `get_{field_name}`
* Allowed repeated filter query parameters.

### Deprecated

* Deprecate `source` argument of `SerializerMethodResourceRelatedField`, use `method_name` instead
* Rendering nested serializers as relationships is deprecated. Use `ResourceRelatedField` instead


## [3.1.0] - 2020-02-08

### Added

* Added support for Python 3.8
* Added support for Django REST framework 3.11
* Added support for Django 3.0

### Fixed

* Ensured that `409 Conflict` is returned when processing a `PATCH` request in which the resource object’s type and id do not match the server’s endpoint as outlined in [JSON:API](https://jsonapi.org/format/#crud-updating-responses-409) spec.
* Properly return parser error when primary data is of invalid type
* Pass instance to child serializers when using `PolymorphicModelSerializer`
* Properly resolve related resource type when using `PolymorphicModelSerializer`

## [3.0.0] - 2019-10-14

This release is not backwards compatible. For easy migration best upgrade first to version
2.8.0 and resolve all deprecation warnings before updating to 3.0.0

### Added

* Added support for Django REST framework 3.10.
* Added code from `ErrorDetail` into the JSON:API error object.

### Changed

* Moved dependency definition for `django-polymorphic` and `django-filter` into extra requires.
  Hence dependencies of each optional module can be installed with pip using
  ```
  pip install djangorestframework-jsonapi['django-polymorphic']
  pip install djangorestframework-jsonapi['django-filter']
  ```

### Removed

* Removed support for Python 2.7 and 3.4.
* Removed support for Django Filter 1.1.
* Removed obsolete dependency six.
* Removed support for Django REST framework <=3.9.
* Removed support for Django 2.0.
* Removed obsolete mixins `MultipleIDMixin` and `PrefetchForIncludesHelperMixin`
* Removed obsolete settings `JSON_API_FORMAT_KEYS`, `JSON_API_FORMAT_RELATION_KEYS` and
  `JSON_API_PLURALIZE_RELATION_TYPE`
* Removed obsolete util methods `format_keys` and `format_relation_name`
* Removed obsolete pagination classes `PageNumberPagination` and `LimitOffsetPagination`

### Fixed

* Avoid printing invalid pointer when api returns 404.
* Avoid exception when using `ResourceIdentifierObjectSerializer` with unexisting primary key.
* Format metadata field names correctly for OPTIONS request.


## [2.8.0] - 2019-06-13

This is the last release supporting Python 2.7, Python 3.4, Django Filter 1.1, Django REST framework <=3.9 and Django 2.0.

### Added

* Add support for Django 2.2

### Changed

* Allow to define `select_related` per include using [select_for_includes](https://django-rest-framework-json-api.readthedocs.io/en/stable/usage.html#performance-improvements)
* Use REST framework serializer functionality to extract includes. This adds support like using
  dotted notations in source attribute in `ResourceRelatedField`.

### Fixed

* Avoid exception when trying to include skipped relationship
* Don't swallow `filter[]` params when there are several
* Fix DeprecationWarning regarding collections.abc import in Python 3.7
* Allow OPTIONS request to be used on RelationshipView
* Remove non-JSON:API methods (PUT and TRACE) from ModelViewSet and RelationshipView.
  This fix might be a **BREAKING CHANGE** if your clients are incorrectly using PUT instead of PATCH.
* Avoid validation error for missing fields on a PATCH request using polymorphic serializers

### Deprecated

* Deprecate `PrefetchForIncludesHelperMixin` use `PreloadIncludesMixin` instead

## [2.7.0] - 2019-01-14

### Added

* Add support for Django 2.1, DRF 3.9 and Python 3.7. Please note:
  - Django >= 2.1 is not supported with Python < 3.5.

### Fixed

* Pass context from `PolymorphicModelSerializer` to child serializers to support fields which require a `request` context such as `url`.
* Avoid patch on `RelationshipView` deleting relationship instance when constraint would allow null ([#242](https://github.com/django-json-api/django-rest-framework-json-api/issues/242))
* Avoid error with related urls when retrieving relationship which is referenced as `ForeignKey` on parent
* Do not render `write_only` relations
* Do not skip empty one-to-one relationships
* Allow `HyperlinkRelatedField` to be used with [related urls](https://django-rest-framework-json-api.readthedocs.io/en/stable/usage.html?highlight=related%20links#related-urls)
* Avoid exception in `AutoPrefetchMixin` when including a reverse one to one relation ([#537](https://github.com/django-json-api/django-rest-framework-json-api/issues/537))
* Avoid requested resource(s) to be added to included as well ([#524](https://github.com/django-json-api/django-rest-framework-json-api/issues/524))

## [2.6.0] - 2018-09-20

### Added

* Add testing configuration to `REST_FRAMEWORK` configuration as described in [DRF](https://www.django-rest-framework.org/api-guide/testing/#configuration)
* Add `HyperlinkedRelatedField` and `SerializerMethodHyperlinkedRelatedField`. See [usage docs](docs/usage.md#related-fields)
* Add related urls support. See [usage docs](docs/usage.md#related-urls)
* Add optional [jsonapi-style](https://jsonapi.org/format/) filter backends. See [usage docs](docs/usage.md#filter-backends)

### Deprecated

* Deprecate `MultipleIDMixin` because it doesn't comply with the JSON:API 1.0 spec. Replace it with
  `DjangoFilterBackend` and **change clients** to use `filter[id.in]` query parameter instead of `ids[]`.
  See [usage docs](docs/usage.md#djangofilterbackend). You also have the option to copy the mixin into your code.

### Changed

* Replaced binary `drf_example` sqlite3 db with a [fixture](example/fixtures/drf_example.json). See [getting started](docs/getting-started.md#running-the-example-app).
* Replaced unmaintained [API doc](docs/api.md) with [auto-generated API reference](docs/api.rst).

### Fixed

* Performance improvement when rendering relationships with `ModelSerializer`
* Do not show deprecation warning when user has implemented custom pagination class overwriting default values.


## [2.5.0] - 2018-07-11

### Added

* Add new pagination classes based on JSON:API query parameter *recommendations*:
  * `JsonApiPageNumberPagination` and `JsonApiLimitOffsetPagination`. See [usage docs](docs/usage.md#pagination).
* Add `ReadOnlyModelViewSet` extension with prefetch mixins
* Add support for Django REST framework 3.8.x
* Introduce `JSON_API_FORMAT_FIELD_NAMES` option replacing `JSON_API_FORMAT_KEYS` but in comparison preserving
  values from being formatted as attributes can contain any [json value](https://jsonapi.org/format/#document-resource-object-attributes).
* Allow overwriting of `get_queryset()` in custom `ResourceRelatedField`

### Deprecated

* Deprecate `PageNumberPagination` and `LimitOffsetPagination`. Use `JsonApiPageNumberPagination` and `JsonApiLimitOffsetPagination` instead.
  * To retain deprecated values for `PageNumberPagination` and `LimitOffsetPagination` create new custom class like the following in your code base:
  ```python
  class CustomPageNumberPagination(PageNumberPagination):
    page_query_param = "page"
    page_size_query_param = "page_size"

  class CustomLimitOffsetPagination(LimitOffsetPagination):
    max_limit = None
  ```
  and adjust `REST_FRAMEWORK['DEFAULT_PAGINATION_CLASS']` setting accordingly.
* Deprecate `JSON_API_FORMAT_KEYS`, use `JSON_API_FORMAT_FIELD_NAMES`.

### Fixed

* Performance improvement when rendering included data

## [2.4.0] - 2018-01-25

### Added

* Add support for Django REST framework 3.7.x.
* Add support for Django 2.0.

### Removed

* Drop support for Django 1.8 - 1.10 (EOL)
* Drop support for Django REST framework < 3.6.3
  (3.6.3 is the first to support Django 1.11)
* Drop support for Python 3.3 (EOL)


## [2.3.0] - 2017-11-28

### Added

* Add support for polymorphic models
* Add nested included serializer support for remapped relations

### Changed

* Enforcing flake8 linting

### Fixed
* When `JSON_API_FORMAT_KEYS` is False (the default) do not translate request
  attributes and relations to snake\_case format. This conversion was unexpected
  and there was no way to turn it off.
* Fix for apps that don't use `django.contrib.contenttypes`.
* Fix `resource_name` support for POST requests and nested serializers

## [2.2.0] - 2017-04-22

### Added

* Add support for Django REST framework 3.5 and 3.6
* Add support for Django 1.11
* Add support for Python 3.6

## [2.1.1] - 2016-09-26

### Added

* Allow default DRF serializers to operate even when mixed with DRF-JA serializers

### Fixed

* Avoid setting `id` to `None` in the parser simply because it's missing
* Fix out of scope `relation_instance` variable in renderer
* Fix wrong resource type for reverse foreign keys
* Fix documentation typos

## [2.1.0] - 2016-08.18

### Added

* Parse `meta` in JSONParser
* Add code coverage reporting and updated Django versions tested against
* Add support for regular non-ModelSerializers

### Changed

* Documented built in `url` field for generating a `self` link in the `links` key
* Convert `include` field names back to snake_case
* Raise a `ParseError` if an `id` is not included in a PATCH request

### Fixed

* Fix Django 1.10 compatibility
* Performance enhancements to reduce the number of queries in related payloads
* Fix issue where related `SerializerMethodRelatedField` fields were not included even if in `include`
* Fix bug that prevented `fields = ()` in a serializer from being valid
* Fix stale data returned in PATCH to-one relation

## [2.0.1] - 2016-05-02

### Fixed

* Fixes naming error that caused ModelSerializer relationships to fail

## [2.0.0] - 2016-04-29

### Added

* Add `get_related_field_name` for views subclassing RelationshipView to override
* Added LimitOffsetPagination
* Support deeply nested `?includes=foo.bar.baz` without returning intermediate models (bar)
* Allow a view's serializer_class to be fetched at runtime via `get_serializer_class`
* Added support for `get_root_meta` on list serializers

### Changed

* Exception handler can now easily be used on DRF-JA views alongside regular DRF views
* Rename `JSON_API_FORMAT_RELATION_KEYS` to `JSON_API_FORMAT_TYPES` to match what it was actually doing
* Rename `JSON_API_PLURALIZE_RELATION_TYPE` to `JSON_API_PLURALIZE_TYPES`
* Documented ResourceRelatedField and RelationshipView

### Fixed

* Fixes bug where write_only fields still had their keys rendered<|MERGE_RESOLUTION|>--- conflicted
+++ resolved
@@ -10,16 +10,14 @@
 
 ## [Unreleased]
 
-<<<<<<< HEAD
 ### Changed
 
 * Adjusted to only use f-strings for slight performance improvement.
-=======
+
 ### Removed
 
 * Removed support for Django 3.0.
 * Removed support for Django 3.1.
->>>>>>> b37cec05
 
 ## [4.3.0] - 2021-12-10
 
