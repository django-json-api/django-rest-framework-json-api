--- conflicted
+++ resolved
@@ -23,11 +23,8 @@
 ### Fixed
 
 * Refactored handling of the `sort` query parameter to fix duplicate declaration in the generated schema definition
-<<<<<<< HEAD
+* Non-field serializer errors are given a source.pointer value of "/data".
 * Serialization of non-model `Serializer` results, e.g. `dict` without a `pk` attribute
-=======
-* Non-field serializer errors are given a source.pointer value of "/data".
->>>>>>> 3b9661ec
 
 ## [6.0.0] - 2022-09-24
 
