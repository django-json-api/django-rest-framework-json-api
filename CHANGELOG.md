# Changelog

All notable changes to this project will be documented in this file.

The format is based on [Keep a Changelog](https://keepachangelog.com/en/1.0.0/),
and this project adheres to [Semantic Versioning](https://semver.org/spec/v2.0.0.html).

Note that in line with [Django REST Framework policy](http://www.django-rest-framework.org/topics/release-notes/),
any parts of the framework not mentioned in the documentation should generally be considered private API, and may be subject to change.

## [Unreleased]

<<<<<<< HEAD
### Changed

* Allowed repeated filter query parameters.
=======
### Added

* Added support for serializing nested serializers as attribute json value introducing setting `JSON_API_SERIALIZE_NESTED_SERIALIZERS_AS_ATTRIBUTE`
>>>>>>> 276ec142

### Fixed

* Avoid `AttributeError` for PUT and PATCH methods when using `APIView`

### Changed

* `SerializerMethodResourceRelatedField` is now consistent with DRF `SerializerMethodField`:
   * Pass `method_name` argument to specify method name. If no value is provided, it defaults to `get_{field_name}`

### Deprecated

* Deprecate `source` argument of `SerializerMethodResourceRelatedField`, use `method_name` instead
* Rendering nested serializers as relationships is deprecated. Use `ResourceRelatedField` instead


## [3.1.0] - 2020-02-08

### Added

* Added support for Python 3.8
* Added support for Django REST framework 3.11
* Added support for Django 3.0

### Fixed

* Ensured that `409 Conflict` is returned when processing a `PATCH` request in which the resource object’s type and id do not match the server’s endpoint as outlined in [JSON:API](https://jsonapi.org/format/#crud-updating-responses-409) spec.
* Properly return parser error when primary data is of invalid type
* Pass instance to child serializers when using `PolymorphicModelSerializer`
* Properly resolve related resource type when using `PolymorphicModelSerializer`

## [3.0.0] - 2019-10-14

This release is not backwards compatible. For easy migration best upgrade first to version
2.8.0 and resolve all deprecation warnings before updating to 3.0.0

### Added

* Added support for Django REST framework 3.10.
* Added code from `ErrorDetail` into the JSON:API error object.

### Changed

* Moved dependency definition for `django-polymorphic` and `django-filter` into extra requires.
  Hence dependencies of each optional module can be installed with pip using
  ```
  pip install djangorestframework-jsonapi['django-polymorphic']
  pip install djangorestframework-jsonapi['django-filter']
  ```

### Removed

* Removed support for Python 2.7 and 3.4.
* Removed support for Django Filter 1.1.
* Removed obsolete dependency six.
* Removed support for Django REST Framework <=3.9.
* Removed support for Django 2.0.
* Removed obsolete mixins `MultipleIDMixin` and `PrefetchForIncludesHelperMixin`
* Removed obsolete settings `JSON_API_FORMAT_KEYS`, `JSON_API_FORMAT_RELATION_KEYS` and
  `JSON_API_PLURALIZE_RELATION_TYPE`
* Removed obsolete util methods `format_keys` and `format_relation_name`
* Removed obsolete pagination classes `PageNumberPagination` and `LimitOffsetPagination`

### Fixed

* Avoid printing invalid pointer when api returns 404.
* Avoid exception when using `ResourceIdentifierObjectSerializer` with unexisting primary key.
* Format metadata field names correctly for OPTIONS request.


## [2.8.0] - 2019-06-13

This is the last release supporting Python 2.7, Python 3.4, Django Filter 1.1, Django REST Framework <=3.9 and Django 2.0.

### Added

* Add support for Django 2.2

### Changed

* Allow to define `select_related` per include using [select_for_includes](https://django-rest-framework-json-api.readthedocs.io/en/stable/usage.html#performance-improvements)
* Use REST framework serializer functionality to extract includes. This adds support like using
  dotted notations in source attribute in `ResourceRelatedField`.

### Fixed

* Avoid exception when trying to include skipped relationship
* Don't swallow `filter[]` params when there are several
* Fix DeprecationWarning regarding collections.abc import in Python 3.7
* Allow OPTIONS request to be used on RelationshipView
* Remove non-JSONAPI methods (PUT and TRACE) from ModelViewSet and RelationshipView.
  This fix might be a **BREAKING CHANGE** if your clients are incorrectly using PUT instead of PATCH.
* Avoid validation error for missing fields on a PATCH request using polymorphic serializers

### Deprecated

* Deprecate `PrefetchForIncludesHelperMixin` use `PreloadIncludesMixin` instead

## [2.7.0] - 2019-01-14

### Added

* Add support for Django 2.1, DRF 3.9 and Python 3.7. Please note:
  - Django >= 2.1 is not supported with Python < 3.5.

### Fixed

* Pass context from `PolymorphicModelSerializer` to child serializers to support fields which require a `request` context such as `url`.
* Avoid patch on `RelationshipView` deleting relationship instance when constraint would allow null ([#242](https://github.com/django-json-api/django-rest-framework-json-api/issues/242))
* Avoid error with related urls when retrieving relationship which is referenced as `ForeignKey` on parent
* Do not render `write_only` relations
* Do not skip empty one-to-one relationships
* Allow `HyperlinkRelatedField` to be used with [related urls](https://django-rest-framework-json-api.readthedocs.io/en/stable/usage.html?highlight=related%20links#related-urls)
* Avoid exception in `AutoPrefetchMixin` when including a reverse one to one relation ([#537](https://github.com/django-json-api/django-rest-framework-json-api/issues/537))
* Avoid requested resource(s) to be added to included as well ([#524](https://github.com/django-json-api/django-rest-framework-json-api/issues/524))

## [2.6.0] - 2018-09-20

### Added

* Add testing configuration to `REST_FRAMEWORK` configuration as described in [DRF](https://www.django-rest-framework.org/api-guide/testing/#configuration)
* Add `HyperlinkedRelatedField` and `SerializerMethodHyperlinkedRelatedField`. See [usage docs](docs/usage.md#related-fields)
* Add related urls support. See [usage docs](docs/usage.md#related-urls)
* Add optional [jsonapi-style](http://jsonapi.org/format/) filter backends. See [usage docs](docs/usage.md#filter-backends)

### Deprecated

* Deprecate `MultipleIDMixin` because it doesn't comply with the JSON:API 1.0 spec. Replace it with
  `DjangoFilterBackend` and **change clients** to use `filter[id.in]` query parameter instead of `ids[]`.
  See [usage docs](docs/usage.md#djangofilterbackend). You also have the option to copy the mixin into your code.

### Changed

* Replaced binary `drf_example` sqlite3 db with a [fixture](example/fixtures/drf_example.json). See [getting started](docs/getting-started.md#running-the-example-app).
* Replaced unmaintained [API doc](docs/api.md) with [auto-generated API reference](docs/api.rst).

### Fixed

* Performance improvement when rendering relationships with `ModelSerializer`
* Do not show deprecation warning when user has implemented custom pagination class overwriting default values.


## [2.5.0] - 2018-07-11

### Added

* Add new pagination classes based on JSON:API query parameter *recommendations*:
  * `JsonApiPageNumberPagination` and `JsonApiLimitOffsetPagination`. See [usage docs](docs/usage.md#pagination).
* Add `ReadOnlyModelViewSet` extension with prefetch mixins
* Add support for Django REST Framework 3.8.x
* Introduce `JSON_API_FORMAT_FIELD_NAMES` option replacing `JSON_API_FORMAT_KEYS` but in comparison preserving
  values from being formatted as attributes can contain any [json value](http://jsonapi.org/format/#document-resource-object-attributes).
* Allow overwriting of `get_queryset()` in custom `ResourceRelatedField`

### Deprecated

* Deprecate `PageNumberPagination` and `LimitOffsetPagination`. Use `JsonApiPageNumberPagination` and `JsonApiLimitOffsetPagination` instead.
  * To retain deprecated values for `PageNumberPagination` and `LimitOffsetPagination` create new custom class like the following in your code base:
  ```python
  class CustomPageNumberPagination(PageNumberPagination):
    page_query_param = "page"
    page_size_query_param = "page_size"

  class CustomLimitOffsetPagination(LimitOffsetPagination):
    max_limit = None
  ```
  and adjust `REST_FRAMEWORK['DEFAULT_PAGINATION_CLASS']` setting accordingly.
* Deprecate `JSON_API_FORMAT_KEYS`, use `JSON_API_FORMAT_FIELD_NAMES`.

### Fixed

* Performance improvement when rendering included data

## [2.4.0] - 2018-01-25

### Added

* Add support for Django REST Framework 3.7.x.
* Add support for Django 2.0.

### Removed

* Drop support for Django 1.8 - 1.10 (EOL)
* Drop support for Django REST Framework < 3.6.3
  (3.6.3 is the first to support Django 1.11)
* Drop support for Python 3.3 (EOL)


## [2.3.0] - 2017-11-28

### Added

* Add support for polymorphic models
* Add nested included serializer support for remapped relations

### Changed

* Enforcing flake8 linting

### Fixed
* When `JSON_API_FORMAT_KEYS` is False (the default) do not translate request
  attributes and relations to snake\_case format. This conversion was unexpected
  and there was no way to turn it off.
* Fix for apps that don't use `django.contrib.contenttypes`.
* Fix `resource_name` support for POST requests and nested serializers

## [2.2.0] - 2017-04-22

### Added

* Add support for Django REST Framework 3.5 and 3.6
* Add support for Django 1.11
* Add support for Python 3.6

## [2.1.1] - 2016-09-26

### Added

* Allow default DRF serializers to operate even when mixed with DRF-JA serializers

### Fixed

* Avoid setting `id` to `None` in the parser simply because it's missing
* Fix out of scope `relation_instance` variable in renderer
* Fix wrong resource type for reverse foreign keys
* Fix documentation typos

## [2.1.0] - 2016-08.18

### Added

* Parse `meta` in JSONParser
* Add code coverage reporting and updated Django versions tested against
* Add support for regular non-ModelSerializers

### Changed

* Documented built in `url` field for generating a `self` link in the `links` key
* Convert `include` field names back to snake_case
* Raise a `ParseError` if an `id` is not included in a PATCH request

### Fixed

* Fix Django 1.10 compatibility
* Performance enhancements to reduce the number of queries in related payloads
* Fix issue where related `SerializerMethodRelatedField` fields were not included even if in `include`
* Fix bug that prevented `fields = ()` in a serializer from being valid
* Fix stale data returned in PATCH to-one relation

## [2.0.1] - 2016-05-02

### Fixed

* Fixes naming error that caused ModelSerializer relationships to fail

## [2.0.0] - 2016-04-29

### Added

* Add `get_related_field_name` for views subclassing RelationshipView to override
* Added LimitOffsetPagination
* Support deeply nested `?includes=foo.bar.baz` without returning intermediate models (bar)
* Allow a view's serializer_class to be fetched at runtime via `get_serializer_class`
* Added support for `get_root_meta` on list serializers

### Changed

* Exception handler can now easily be used on DRF-JA views alongside regular DRF views
* Rename `JSON_API_FORMAT_RELATION_KEYS` to `JSON_API_FORMAT_TYPES` to match what it was actually doing
* Rename `JSON_API_PLURALIZE_RELATION_TYPE` to `JSON_API_PLURALIZE_TYPES`
* Documented ResourceRelatedField and RelationshipView

### Fixed

* Fixes bug where write_only fields still had their keys rendered<|MERGE_RESOLUTION|>--- conflicted
+++ resolved
@@ -10,15 +10,9 @@
 
 ## [Unreleased]
 
-<<<<<<< HEAD
-### Changed
-
-* Allowed repeated filter query parameters.
-=======
 ### Added
 
 * Added support for serializing nested serializers as attribute json value introducing setting `JSON_API_SERIALIZE_NESTED_SERIALIZERS_AS_ATTRIBUTE`
->>>>>>> 276ec142
 
 ### Fixed
 
@@ -28,6 +22,7 @@
 
 * `SerializerMethodResourceRelatedField` is now consistent with DRF `SerializerMethodField`:
    * Pass `method_name` argument to specify method name. If no value is provided, it defaults to `get_{field_name}`
+* Allowed repeated filter query parameters.
 
 ### Deprecated
 
