--- conflicted
+++ resolved
@@ -10,13 +10,8 @@
     django22: Django>=2.2,<2.3
     drf39: djangorestframework>=3.9.0,<3.10
     drfmaster: https://github.com/encode/django-rest-framework/archive/master.zip
-<<<<<<< HEAD
-    df11: django-filter<=1.1
-    df21: django-filter>=2.1
     django-oauth-toolkit>=1.2.0
     coreapi>=2.3.1
-=======
->>>>>>> 5650bd1e
 
 setenv =
     PYTHONPATH = {toxinidir}
