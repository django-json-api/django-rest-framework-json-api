--- conflicted
+++ resolved
@@ -107,10 +107,7 @@
         'pytest-factoryboy',
         'pytest-django',
         'pytest>=2.8,<3',
-<<<<<<< HEAD
         'django-polymorphic',
-=======
->>>>>>> a12d98d3
     ] + mock,
     zip_safe=False,
 )